--- conflicted
+++ resolved
@@ -1,3 +1,4 @@
+# coding: utf-8
 require 'rails_helper'
 
 RSpec.describe Account, type: :model do
@@ -618,13 +619,8 @@
         expect(account).to model_have_error_on_field(:display_name)
       end
 
-<<<<<<< HEAD
       it 'is invalid if the note is longer than 65535 characters' do
-        account = Fabricate.build(:account, note: Faker::Lorem.characters(65536))
-=======
-      it 'is invalid if the note is longer than 500 characters' do
-        account = Fabricate.build(:account, note: Faker::Lorem.characters(number: 501))
->>>>>>> c4118ba7
+        account = Fabricate.build(:account, note: Faker::Lorem.characters(number: 65536))
         account.valid?
         expect(account).to model_have_error_on_field(:note)
       end
@@ -669,13 +665,8 @@
         expect(account).not_to model_have_error_on_field(:display_name)
       end
 
-<<<<<<< HEAD
       it 'is valid even if the note is longer than 65535 characters' do
-        account = Fabricate.build(:account, domain: 'domain', note: Faker::Lorem.characters(65536))
-=======
-      it 'is valid even if the note is longer than 500 characters' do
-        account = Fabricate.build(:account, domain: 'domain', note: Faker::Lorem.characters(number: 501))
->>>>>>> c4118ba7
+        account = Fabricate.build(:account, domain: 'domain', note: Faker::Lorem.characters(number: 65536))
         account.valid?
         expect(account).not_to model_have_error_on_field(:note)
       end

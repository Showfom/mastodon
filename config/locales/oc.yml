---
oc:
  about:
    about_hashtag_html: Vaquí los estatuts publics ligats a <strong>#%{hashtag}</strong>. Podètz interagir amb eles s’avètz un compte ont que siasque sul fediverse.
    about_mastodon_html: Mastodon es un malhum social bastit amb de protocòls liures e gratuits. Es descentralizat coma los corrièls.
    about_this: A prepaus d’aquesta instància
    active_count_after: actius
    active_footnote: Utilizaire actius per mes (UAM)
    administered_by: 'Administrat per :'
    apps: Aplicacions per mobil
    apps_platforms: Utilizatz Mastodon d‘iOS, Android o d’autras plataforma estant
    browse_directory: Navigatz per l’annuari de perfil e filtratz segon çò qu’aimatz
    browse_public_posts: Navigatz pel flux public a Mastodon
    contact: Contacte
    contact_missing: Pas parametrat
    contact_unavailable: Pas disponible
    discover_users: Descobrissètz de nòvas personas
    documentation: Documentacion
    extended_description_html: |
      <h3>Una bona plaça per las règlas</h3>
      <p>La descripcion longa es pas estada causida pel moment.</p>
<<<<<<< HEAD
    features:
      humane_approach_body: Amb l’experiéncia dels fracasses d’autres malhums, Mastodon ten per objectiu de lutar contra los abuses dels malhums socials en far de causidas eticas.
      humane_approach_title: Un biais mai uman
      not_a_product_body: Mastodon es pas un malhum comercial. Pas cap de reclama, d’utilizacion de vòstras donadas o d’òrt daurat clavat. I a pas cap d’autoritat centrala.
      not_a_product_title: Sètz una persona, non pas un produit
      real_conversation_body: Amb 65535 caractèrs a vòstra disposicion e un nivèl de confidencialitat per cada publicacion, podètz vos exprimir coma volètz.
      real_conversation_title: Fach per de conversacions vertadièras
      within_reach_body: Multiplas aplicacion per iOS, Android, e autras plataformas mercés a un entorn API de bon utilizar, vos permet de gardar lo contacte pertot.
      within_reach_title: Totjorn al costat
=======
>>>>>>> 06f906ac
    generic_description: "%{domain} es un dels servidors del malhum"
    get_apps: Ensajatz una aplicacion mobil
    hosted_on: Mastodon albergat sus %{domain}
    learn_more: Ne saber mai
    privacy_policy: Politica de confidencialitat
    see_whats_happening: Agachatz çò qu’arriba
    server_stats: 'Estatisticas del servidor :'
    source_code: Còdi font
    status_count_after:
      one: estatut
      other: estatuts
    status_count_before: qu’an escrich
    terms: Condicions d’utilizacion
    user_count_after:
      one: utilizaire
      other: utilizaires
    user_count_before: Ostal de
    what_is_mastodon: Qu’es Mastodon ?
  accounts:
    choices_html: 'Recomandacions de %{name} :'
    follow: Sègre
    followers:
      one: Seguidor
      other: Seguidors
    following: Abonaments
    joined: Arribèt en %{date}
    last_active: darrièra activitat
    link_verified_on: La proprietat d’aqueste ligam foguèt verificada lo %{date}
    media: Mèdias
    moved_html: "%{name} a mudat a %{new_profile_link} :"
    network_hidden: Aquesta informacion es pas disponibla
    nothing_here: I a pas res aquí !
    people_followed_by: Lo monde que %{name} sèc
    people_who_follow: Lo monde que sègon %{name}
    pin_errors:
      following: Vos cal d’en primièr sègre las personas que volètz promòure
    posts:
      one: Tut
      other: Tuts
    posts_tab_heading: Tuts
    posts_with_replies: Tuts e responsas
    reserved_username: Aqueste nom d’utilizaire es reservat
    roles:
      bot: Robòt
      moderator: Moderador
    unfollow: Quitar de sègre
  admin:
    account_actions:
      action: Realizar una accion
      title: Realizar una accion de moderacion sus %{acct}
    account_moderation_notes:
      create: Crear una nòta
      created_msg: Nòta de moderacion ben creada !
      delete: Suprimir
      destroyed_msg: Nòta de moderacion ben suprimida !
    accounts:
      approve: Aprovar
      are_you_sure: Sètz segur ?
      by_domain: Domeni
      change_email:
        changed_msg: Adreça corrèctament cambiada !
        current_email: Adreça actuala
        label: Cambiar d’adreça
        new_email: Novèla adreça
        submit: Cambiar l’adreça
        title: Cambiar l’adreça a %{username}
      confirm: Confirmar
      confirmed: Confirmat
      confirming: Confirmacion
      deleted: Suprimits
      demote: Retrogradar
      disable: Desactivar
      disable_two_factor_authentication: Desactivar 2FA
      disabled: Desactivat
      display_name: Escais-nom
      domain: Domeni
      edit: Modificar
      email: Corrièl
      email_status: Estat de l’adreça
      enable: Activar
      enabled: Activat
      feed_url: Flux URL
      followers: Seguidors
      followers_url: URL dels seguidors
      follows: Abonaments
      header: Bandièra
      inbox_url: URL de recepcion
      invited_by: Convidat per
      joined: Venguèt
      location:
        all: Totes
        local: Locals
        remote: Alonhats
        title: Emplaçament
      login_status: Estat formulari de connexion
      media_attachments: Mèdias enviats
      memorialize: Passar en memorial
      moderation:
        active: Actius
        all: Totes
        pending: En espèra
        silenced: Resconduts
        suspended: Suspenduts
        title: Moderacion
      moderation_notes: Nòtas de moderacion
      most_recent_activity: Activitat mai recenta
      most_recent_ip: IP mai recenta
      no_limits_imposed: Cap de limit impausat
      not_subscribed: Pas seguidor
      outbox_url: URL Outbox
      pending: Revision en espèra
      perform_full_suspension: Suspendre
      profile_url: URL del perfil
      promote: Promòure
      protocol: Protocòl
      push_subscription_expires: Fin de l’abonament PuSH
      redownload: Actualizar lo perfil
      remove_avatar: Supriir l’avatar
      remove_header: Levar la bandièra
      resend_confirmation:
        already_confirmed: Aqueste utilizaire es ja confirmat
        send: Tornar mandar lo corrièl de confirmacion
        success: Corrièl de confirmacion corrèctament mandat !
      reset: Reïnicializar
      reset_password: Reïnicializar lo senhal
      resubscribe: Se tornar abonar
      roles:
        moderator: Moderador
        staff: Personnal
        user: Uitlizaire
      salmon_url: URL Salmon
      search: Cercar
      shared_inbox_url: URL de recepcion partejada
      show:
        created_reports: Senhalaments creats
        targeted_reports: Senhalaments dels autres
      silence: Silenci
      silenced: Rescondut
      statuses: Estatuts
      subscribe: S’abonar
      suspended: Suspendut
      title: Comptes
      unconfirmed_email: Adreça pas confirmada
      undo_silenced: Levar lo silenci
      undo_suspension: Levar la suspension
      unsubscribe: Se desabonar
      username: Nom d’utilizaire
      warn: Avisar
    action_logs:
      actions:
        assigned_to_self_report: "%{name} s’assignèt lo rapòrt %{target}"
        change_email_user: "%{name} cambièt l’adreça de corrièl de %{target}"
        confirm_user: "%{name} confirmèt l’adreça a %{target}"
        create_account_warning: "%{name} mandèt un avertiment a %{target}"
        create_custom_emoji: "%{name} mandèt un nòu emoji %{target}"
        create_domain_block: "%{name} bloquèt lo domeni %{target}"
        create_email_domain_block: "%{name} botèt a la lista nègra lo domeni de corrièl %{target}"
        demote_user: "%{name} retragradèt l‘utilizaire %{target}"
        destroy_custom_emoji: "%{name} destruguèt l’emoji %{target}"
        destroy_domain_block: "%{name} desbloquèt lo domeni %{target}"
        destroy_email_domain_block: "%{name} botèt a la lista blanca lo domeni de corrièl %{target}"
        destroy_status: "%{name} levèt l‘estatut a %{target}"
        disable_2fa_user: "%{name} desactivèt l’autentificacion en dos temps per %{target}"
        disable_custom_emoji: "%{name} desactivèt l’emoji %{target}"
        disable_user: "%{name} desactivèt la connexion per %{target}"
        enable_custom_emoji: "%{name} activèt l’emoji %{target}"
        enable_user: "%{name} activèt la connexion per %{target}"
        memorialize_account: "%{name} transformèt en memorial la pagina de perfil a %{target}"
        promote_user: "%{name} promoguèt %{target}"
        remove_avatar_user: "%{name} suprimèt l’avatar a %{target}"
        reopen_report: "%{name} tornèt dobrir lo rapòrt %{target}"
        reset_password_user: "%{name} reïnicializèt lo senhal a %{target}"
        resolve_report: "%{name} anullèt lo rapòrt %{target}"
        silence_account: "%{name} metèt en silenci lo compte a %{target}"
        suspend_account: "%{name} susprenguèt lo compte a %{target}"
        unassigned_report: "%{name} daissèt de tractar lo rapòrt %{target}"
        unsilence_account: "%{name} levèt lo silenci del compte a %{target}"
        unsuspend_account: "%{name} restabliguèt lo compte a %{target}"
        update_custom_emoji: "%{name} metèt a jorn l’emoji %{target}"
        update_status: "%{name} metèt a jorn l’estatut a %{target}"
      deleted_status: "(estatut suprimit)"
      title: Audit dels jornals
    custom_emojis:
      by_domain: Domeni
      copied_msg: Còpia locala de l’emoji ben creada
      copy: Copiar
      copy_failed_msg: Fracàs de la còpia locala de l’emoji
      created_msg: Emoji ben creat !
      delete: Suprimir
      destroyed_msg: Emoji ben suprimit !
      disable: Desactivar
      disabled_msg: Aqueste emoji es ben desactivat
      enable: Activar
      enabled_msg: Aqueste emoji es ben activat
      image_hint: PNG cap a 50Ko
      listed: Listat
      new:
        title: Ajustar un nòu emoji personal
      overwrite: Remplaçar
      shortcode: Acorchi
      shortcode_hint: Almens 2 caractèrs, solament alfanumerics e jonhent bas
      title: Emojis personals
      unlisted: Pas listat
      update_failed_msg: Mesa a jorn de l’emoji fracasada
      updated_msg: Emoji ben mes a jorn !
      upload: Enviar
    dashboard:
      backlog: Accions en retard
      config: Configuracion
      feature_deletions: Supressions de comptes
      feature_invites: Ligams convidat
      feature_profile_directory: Annuari de perfils
      feature_registrations: Inscripcions
      feature_relay: Relai de federacion
      features: Foncionalitats
      hidden_service: Federacion amb servicis amagats
      open_reports: Senhalaments dobèrts
      recent_users: Utilizaires recents
      search: Recèrca tèxte complèt
      single_user_mode: Mòde sol utilizaire
      software: Logicial
      space: Utilizacion de l’espaci
      title: Tablèu de bòrd
      total_users: total dels utilizaires
      trends: Tendéncias
      week_interactions: interaccions aquesta setmana
      week_users_active: actius aquesta setmana
      week_users_new: utilizaires aquesta setmana
    domain_blocks:
      add_new: Ajustar un novèl blocatge de domeni
      created_msg: Domeni blocat es a èsser tractat
      destroyed_msg: Lo blocatge del domeni es estat levat
      domain: Domeni
      new:
        create: Crear blocatge
        hint: Lo blocatge empacharà pas la creacion de compte dins la basa de donadas, mai aplicarà la moderacion sus aquestes comptes.
        severity:
          desc_html: "<strong>Silenci</strong> farà venir invisibles los estatuts del compte al monde que son pas de seguidors. <strong>Suspendre</strong> levarà tot lo contengut del compte, los mèdias e las donadas de perfil. Utilizatz <strong>Cap</strong> se volètz regetar totes los mèdias."
          noop: Cap
          silence: Silenci
          suspend: Suspendre
        title: Nòu blocatge domeni
      reject_media: Regetar los fichièrs mèdias
      reject_media_hint: Lèva los fichièrs gardats localament e regèta las demandas de telecargament dins lo futur. Servís pas a res per las suspensions
      reject_reports: Regetar los senhalaments
      reject_reports_hint: Ignorar totes los senhalaments que venon d’aqueste domeni. Pas pertiment per las suspensions
      rejecting_media: regeta los fichièrs multimèdias
      rejecting_reports: regeta los senhalements
      severity:
        silence: mes en silenci
        suspend: suspendut
      show:
        affected_accounts:
          one: Un compte de la basa de donadas tocat
          other: "%{count} compte de la basa de donadas tocat"
        retroactive:
          silence: Levar lo silenci de totes los comptes d’aqueste domeni
          suspend: Levar la suspension de totes los comptes d’aqueste domeni
        title: Restablir lo blocatge de domeni de %{domain}
        undo: Restablir
      undo: Restablir
    email_domain_blocks:
      add_new: Ajustar
      created_msg: Blocatge del domeni de corrièl ben plaçat
      delete: Suprimir
      destroyed_msg: Blocatge del domeni de corrièl ben levat
      domain: Domeni
      new:
        create: Crear un blocatge
        title: Nòu blocatge de domeni de corrièl
      title: Blocatge de domeni de corrièl
    followers:
      back_to_account: Tornar al compte
      title: Seguidors de %{acct}
    instances:
      by_domain: Domeni
      delivery_available: Liurason disponibla
      known_accounts:
        one: "%{count} compte conegut"
        other: "%{count} comptes coneguts"
      moderation:
        all: Totas
        limited: Limitat
        title: Moderacion
      title: Federacion
      total_blocked_by_us: Avèm blocat
      total_followed_by_them: Sègon
      total_followed_by_us: Seguèm
      total_reported: Senhalament a prepaus d’eles
      total_storage: Fichièrs junts
    invites:
      deactivate_all: O desactivar tot
      filter:
        all: Totes
        available: Disponibles
        expired: Expirats
        title: Filtre
      title: Convits
    relays:
      add_new: Ajustar un nòu relai
      delete: Suprimir
      description_html: Un <strong> relai de federacion</strong> es un servidor intermediari qu’escàmbia de bèls volumes de tuts publics entre servidors que son abonats e i publican.<strong>Pòt ajudar de pichons e mejans servidors a trobar de contenguts del fediverse estant</strong>, qu’autrament demandariá als utilizaires locals de s’abonar manualament a d’autres monde marcats sus de servidors alonhats.
      disable: Desactivar
      disabled: Desactivat
      enable: Activar
      enable_hint: Un còp activat, vòstre servidor s’abonarà a totes los tuts publics del relai estant, e començarà de mandar sos tuts publics a aqueste d’enlà.
      enabled: Activat
      inbox_url: URL del relai
      pending: En espèra d’aprovacion del relai
      save_and_enable: Salvar e activar
      setup: Configurar una connexion relai
      status: Estatut
      title: Relais
    report_notes:
      created_msg: Nòta de moderacion corrèctament creada !
      destroyed_msg: Nòta de moderacion corrèctament suprimida !
    reports:
      account:
        note: nòta
        report: rapòrt
      action_taken_by: Mesura menada per
      are_you_sure: Es segur ?
      assign_to_self: Me l’assignar
      assigned: Moderador assignat
      comment:
        none: Pas cap
      created_at: Creacion
      mark_as_resolved: Marcar coma resolgut
      mark_as_unresolved: Marcar coma pas resolgut
      notes:
        create: Ajustar una nòta
        create_and_resolve: Resòlvre amb una nòta
        create_and_unresolve: Tornar dobrir amb una nòta
        delete: Escafar
        placeholder: Explicatz las accions que son estadas menadas o quicòm de ligat al senhalament…
      reopen: Tornar dobrir lo rapòrt
      report: 'Senhalament #%{id}'
      reported_account: Compte senhalat
      reported_by: Senhalat per
      resolved: Resolgut
      resolved_msg: Rapòrt corrèctament resolgut !
      status: Estatut
      title: Senhalament
      unassign: Levar
      unresolved: Pas resolgut
      updated_at: Actualizat
    settings:
      activity_api_enabled:
        desc_html: Nombre d’estatuts publicats, d’utilizaires actius e de novèlas inscripcions en rapòrt setmanièr
        title: Publicar las estatisticas totalas de l’activitat dels utilizaires
      bootstrap_timeline_accounts:
        desc_html: Separatz los noms d’utilizaire amb de virgula. Pas que los comptes locals e pas clavats foncionaràn. Se lo camp es void los admins seràn selecionats.
        title: Per defaut los nòuvenguts sègon
      contact_information:
        email: Picatz una adreça de corrièl
        username: Picatz un nom d’utilizaire
      custom_css:
        desc_html: Modificar l’estil amb una fuèlha CSS cargada sus cada pagina
        title: CSS personalizada
      hero:
        desc_html: Mostrat en primièra pagina. Almens 600x100px recomandat. S’es pas configurat l’imatge del servidor serà mostrat
        title: Imatge de l’eròi
      mascot:
        desc_html: Mostrat sus mantun paginas. Almens 293×205px recomandat. S’es pas configurat, mostrarem la mascòta per defaut
        title: Imatge de la mascòta
      peers_api_enabled:
        desc_html: Noms de domeni qu’aqueste servidor a trobats pel fediverse
        title: Publicar la lista dels servidors coneguts
      preview_sensitive_media:
        desc_html: Los apercebuts dels ligams sus los autres sites mostraràn una vinheta encara que lo mèdia siá marcat coma sensible
        title: Mostrar los mèdias sensibles dins los apercebuts OpenGraph
      profile_directory:
        desc_html: Permet als utilizaires d’èsser trobats
        title: Activar l’annuari de perfils
      registrations:
        closed_message:
          desc_html: Mostrat sus las pagina d’acuèlh quand las inscripcions son tampadas.<br>Podètz utilizar de balisas HTML
          title: Messatge de barradura de las inscripcions
        deletion:
          desc_html: Autorizar lo monde a suprimir lor compte
          title: Possibilitat de suprimir lo compte
        min_invite_role:
          disabled: Degun
          title: Autorizat amb invitacions
      registrations_mode:
        modes:
          none: Degun pòt pas se marcar
        title: Mòdes d’inscripcion
      show_known_fediverse_at_about_page:
        desc_html: Un còp activat mostrarà los tuts de totes los fediverse dins l’apercebut. Autrament mostrarà pas que los tuts locals.
        title: Mostrar los fediverse coneguts dins l’apercebut del flux
      show_staff_badge:
        desc_html: Mostrar lo badge Personal sus la pagina de perfil
        title: Mostrar lo badge personal
      site_description:
        desc_html: Paragraf d’introduccion sus la pagina d’acuèlh. Explicatz çò que fa diferent aqueste servidor Mastodon e tot çò qu’es important de dire. Podètz utilizare de balises HTML, en particular <code>&lt;a&gt;</code> e<code>&lt;em&gt;</code>.
        title: Descripcion del servidor
      site_description_extended:
        desc_html: Un bon lòc per las règles de compòrtament e d’autras causas que fan venir vòstre servidor diferent. Podètz utilizar de balisas HTML
        title: Descripcion espandida del site
      site_short_description:
        desc_html: Mostrat dins la barra laterala e dins las meta balisas. Explica çò qu’es Mastodon e perque aqueste servidor es especial en un solet paragraf. S’es void, serà garnit amb la descripcion del servidor.
        title: Descripcion corta del servidor
      site_terms:
        desc_html: Afichada sus la pagina de las condicions d’utilizacion<br>Podètz utilizar de balisas HTML
        title: Politica de confidencialitat del site
      site_title: Títol del servidor
      thumbnail:
        desc_html: Servís pels apercebuts via OpenGraph e las API. Talha de 1200x630px recomandada
        title: Miniatura del servidor
      timeline_preview:
        desc_html: Mostrar lo flux public sus la pagina d’acuèlh
        title: Apercebut flux public
      title: Paramètres del site
    statuses:
      back_to_account: Tornar a la pagina Compte
      batch:
        delete: Suprimir
        nsfw_off: Marcar coma pas sensible
        nsfw_on: Marcar coma sensible
      failed_to_execute: Fracàs
      media:
        title: Mèdia
      no_media: Cap de mèdia
      no_status_selected: Cap d’estatut pas cambiat estant que cap èra pas seleccionat
      title: Estatuts del compte
      with_media: Amb mèdia
    subscriptions:
      callback_url: URL de rapèl
      confirmed: Confirmat
      expires_in: S’acaba dins
      last_delivery: Darrièra distribucion
      topic: Subjècte
    tags:
      accounts: Comptes
      hidden: Amagat
      hide: Amagar dins l’annuari
      name: Etiqueta
      title: Etiquetas
      unhide: Aparéisser dins l’annuari
    title: Administracion
    warning_presets:
      add_new: N’ajustar un nòu
      delete: Escafar
      edit: Modificar
      edit_preset: Modificar lo tèxt predefinit d’avertiment
      title: Gerir los tèxtes predefinits
  admin_mailer:
    new_report:
      body: "%{reporter} a senhalat %{target}"
      body_remote: Qualqu’un de %{domain} senhalèt %{target}
      subject: Novèl senhalament per %{instance} (#%{id})
  application_mailer:
    notification_preferences: Cambiar las preferéncias de corrièl
    settings: 'Cambiar las preferéncias de corrièl : %{link}'
    view: 'Veire :'
    view_profile: Veire lo perfil
    view_status: Veire los estatuts
  applications:
    created: Aplicacion ben creada
    destroyed: Aplication corrcètament suprimida
    invalid_url: L’URL donada es invalida
    regenerate_token: Tornar generar lo geton d’accès
    token_regenerated: Geton d’accès ben regenerat
    warning: Mèfi ! Agachatz de partejar aquela donada amb degun !
    your_token: Vòstre geton d’accès
  auth:
    apply_for_account: Demandar una invitacion
    change_password: Senhal
    checkbox_agreement_html: Accepti las <a href="%{rules_path}" target="_blank">règlas del servidor</a> e <a href="%{terms_path}" target="_blank">los tèrmes del servici</a>
    confirm_email: Confirmar lo corrièl
    delete_account: Suprimir lo compte
    delete_account_html: Se volètz suprimir vòstre compte, podètz <a href="%{path}">o far aquí</a>. Vos demandarem que confirmetz.
    didnt_get_confirmation: Avètz pas recebut las instruccions de confirmacion ?
    forgot_password: Senhal oblidat ?
    invalid_reset_password_token: Lo geton de reïnicializacion es invalid o acabat. Tornatz demandar un geton se vos plai.
    login: Se connectar
    logout: Se desconnectar
    migrate_account: Mudar endacòm mai
    migrate_account_html: Se volètz mandar los visitors d’aqueste compte a un autre, podètz<a href="%{path}"> o configurar aquí</a>.
    or_log_in_with: O autentificatz-vos amb
    register: Se marcar
    registration_closed: "%{instance} accepta pas de nòus membres"
    resend_confirmation: Tornar mandar las instruccions de confirmacion
    reset_password: Reïnicializar lo senhal
    security: Seguretat
    set_new_password: Picar un nòu senhal
    trouble_logging_in: Problèmas de connexion ?
  authorize_follow:
    already_following: Seguètz ja aqueste compte
    error: O planhèm, i a agut una error al moment de cercar lo compte
    follow: Sègre
    follow_request: 'Avètz demandat de sègre :'
    following: 'Felicitacion ! Seguètz ara :'
    post_follow:
      close: O podètz tampar aquesta fenèstra.
      return: Veire lo perfil a la persona
      web: Tornar a l’interfàcia Web
    title: Sègre %{acct}
  datetime:
    distance_in_words:
      about_x_hours: "%{count} h"
      about_x_months: "%{count} meses"
      about_x_years: "%{count} ans"
      almost_x_years: "%{count} ans"
      half_a_minute: Ara
      less_than_x_minutes: "%{count} min"
      less_than_x_seconds: Ara meteis
      over_x_years: "%{count} ans"
      x_days: "%{count} jorns"
      x_minutes: "%{count} min"
      x_months: "%{count} meses"
  deletes:
    bad_password_msg: Ben ensajat pirata ! Senhal incorrècte
    confirm_password: Picatz vòstre senhal actual per verificar vòstra identitat
    description_html: Aquò suprimirà <strong>definitivament e sens possibilitat de retorn</strong> lo contengut de vòstre compte e lo desactivarà. Lo nom d’utilizaire serà gardat per evitar una futura impostura.
    proceed: Suprimir lo compte
    success_msg: Compte ben suprimit
    warning_html: La supression del contengut d’aqueste servidor es sola assegurada. Lo contengut fòrça partejat daissarà probablament de traças. Los servidors fòra-linha e los que vos sègon pas mai auràn pas la mesa a jorn de lor basa de donada.
    warning_title: Disponibilitat del contengut difusat
  directories:
    directory: Annuari de perfils
    enabled: Sètz actualament listat dins l'annuari.
    enabled_but_waiting: Avètz causit d'èsser listat dins l'annuari mas avètz pas encara lo nombre minimum de seguidors (%{min_followers}) per i èsser listat.
    explanation: Trobar d’utilizaires segon lor interèsses
    explore_mastodon: Explorar %{title}
    how_to_enable: Sètz pas actualament listat dins l’annuari. Podètz cambiar aquò çai-jos. Utilizatz d'etiquetas dins vòstre tèxt de bio per èsser listat amb d’etiquetas especificas !
    people:
      one: "%{count} persona"
      other: "%{count} personas"
  errors:
    '403': Avètz pas l’autorizacion de veire aquesta pagina.
    '404': La pagina que cercatz existís pas aquí.
    '410': La pagina que cercatz existís pas mai aquí.
    '422':
      content: Verificacion de seguretat fracassada. Blocatz los cookies ?
      title: Verificacion de seguretat fracassada
    '429': Lo servidor mòla (subrecargada)
    '500':
      content: Un quicomet a pas foncionat coma caliá.
      title: Aquesta pagina es pas corrècta
    noscript_html: Per utilizar l’aplicacion web de Mastodon, mercés d’activar JavaScript. O podètz utilizar <a href="%{apps_path}">una aplicacion</a> per vòstra plataforma coma alernativa.
  exports:
    archive_takeout:
      date: Data
      download: Telecargar vòstre archiu
      hint_html: Podètz demandar un archiu de vòstres <strong>tuts e mèdias enviats</strong>. Las donadas exportadas seràn al format ActivityPub, ligible pels logicials compatibles. Podètz demandar un archiu cada 7 jorns.
      in_progress: Complilacion de vòstre archiu...
      request: Demandar vòstre archiu
      size: Talha
    blocks: Personas que blocatz
    domain_blocks: Blocatge de domenis
    follows: Personas que seguètz
    lists: Listas
    mutes: Personas rescondudas
    storage: Mèdias gardats
  featured_tags:
    add_new: Ajustar una etiqueta nòva
    errors:
      limit: Avètz ja utilizat lo maximum d’etiquetas
  filters:
    contexts:
      home: Flux d’acuèlh
      notifications: Notificacions
      public: Flux public
      thread: Conversacions
    edit:
      title: Modificar lo filtre
    errors:
      invalid_context: Cap de contèxte o contèxte invalid fornit
      invalid_irreversible: Lo filtratge irreversible fonciona pas qu’amb lo flux d’actualitat o en contèxte de notificacion
    index:
      delete: Suprimir
      title: Filtres
    new:
      title: Ajustar un nòu filtre
  footer:
    developers: Desvolopaires
    more: Mai…
    resources: Ressorsas
  generic:
    all: Tot
    changes_saved_msg: Cambiaments ben realizats !
    copy: Copiar
    save_changes: Salvar los cambiaments
    validation_errors:
      one: I a quicòm que truca ! Mercés de corregir l’error çai-jos
      other: I a quicòm que truca ! Mercés de corregir las %{count} errors çai-jos
  identity_proofs:
    authorize: Òc, autorizar
    authorize_connection_prompt: Autorizar aquesta connexion criptografica ?
    i_am_html: Soi %{username} a %{service}.
    identity: Identitat
    status: Estatut de verificacion
  imports:
    modes:
      merge: Fondre
      merge_long: Gardar los enregistraments existents e ajustar los nòus
      overwrite: Remplaçar
      overwrite_long: Remplaçar los enregistraments actuals pels nòus
    preface: Podètz importar qualques donadas d’un autre servidor, coma lo monde que seguètz o blocatz.
    success: Vòstras donadas son ben estadas mandadas e seràn tractadas tre que possible
    types:
      blocking: Lista de blocatge
      domain_blocking: Lista dels domenis blocats
      following: Lista de monde que seguètz
      muting: Lista de monde que volètz pas legir
    upload: Importar
  in_memoriam_html: En Memòria.
  invites:
    delete: Desactivar
    expired: Expirat
    expires_in:
      '1800': 30 minutas
      '21600': 6 oras
      '3600': 1 ora
      '43200': 12 oras
      '604800': 1 setmana
      '86400': 1 jorn
    expires_in_prompt: Jamai
    generate: Generar
    invited_by: 'Vos a convidat :'
    max_uses:
      one: 1 persona
      other: "%{count} personas"
    max_uses_prompt: Cap de limit
    prompt: Generar e partejar los ligams per donar accès a aqueste servidor
    table:
      expires_at: Expirats
      uses: Usatges
    title: Convidar de monde
  lists:
    errors:
      limit: Avètz atengut lo maximum de listas
  media_attachments:
    validations:
      images_and_video: Se pòt pas ajustar una vidèo a un estatut que ten ja d’imatges
      too_many: Se pòt pas ajustar mai de 4 fichièrs
  migrations:
    acct: nomutilizaire@domeni del nòu compte
    currently_redirecting: 'Vòstre perfil es parametrat per mandar a :'
    proceed: Enregistrar
    updated_msg: Vòstre paramètre de migracion es ben estat mes a jorn !
  moderation:
    title: Moderacion
  notification_mailer:
    digest:
      action: Veire totas las notificacions
      body: Trobatz aquí un resumit dels messatges qu’avètz mancats dempuèi vòstra darrièra visita lo %{since}
      mention: "%{name} vos a mencionat dins :"
      new_followers_summary:
        one: Avètz un nòu seguidor dempuèi vòstra darrièra visita ! Ouà !
        other: Avètz %{count} nòus seguidors dempuèi vòstra darrièra visita ! Qué crane !
      subject:
        one: "Una nòva notificacion dempuèi vòstra darrièra visita \U0001F418"
        other: "%{count} nòvas notificacions dempuèi vòstra darrièra visita \U0001F418"
      title: Pendent vòstra abséncia…
    favourite:
      body: "%{name} a mes vòstre estatut en favorit :"
      subject: "%{name} a mes vòstre estatut en favorit"
      title: Novèl apondut als favorits
    follow:
      body: "%{name} vos sèc ara !"
      subject: "%{name} vos sèc ara"
      title: Nòu seguidor
    follow_request:
      action: Gerir las demandas d’abonament
      body: "%{name} a demandat a vos sègre"
      subject: 'Demandas en espèra : %{name}'
      title: Novèla demanda d’abonament
    mention:
      action: Respondre
      body: "%{name} vos a mencionat dins :"
      subject: "%{name} vos a mencionat"
      title: Novèla mencion
    reblog:
      body: "%{name} a tornat partejar vòstre estatut :"
      subject: "%{name} a tornat partejar vòstre estatut"
      title: Novèl partatge
  pagination:
    newer: Mai recents
    next: Seguent
    older: Mai ancians
    prev: Precedent
  polls:
    errors:
      already_voted: Avètz ja votat per aqueste sondatge
      duplicate_options: conten d’opcions en doble
      duration_too_long: es tròp alonhat dins lo futur
      duration_too_short: es tròp d’ora
      expired: Lo sondatge es ja acabat
      over_character_limit: pòt pas èsser superior a %{max} caractèrs cadun
      too_few_options: deu contenir mai d’una opcion
      too_many_options: pòt pas contenir mai de %{max} opcions
  preferences:
    other: Autre
  relationships:
    activity: Activitat del compte
    dormant: Inactiu
    moved: Mudat
    mutual: Mutuala
    primary: Pirmària
    relationship: Relacion
    status: Estat del compte
  remote_follow:
    acct: Picatz vòstre utilizaire@domeni que que volètz utilizar per sègre aqueste utilizaire
    missing_resource: URL de redireccion pas trobada
    no_account_html: Avètz pas cap de compte ? Podètz <a href='%{sign_up_path}' target='_blank'>vos marcar aquí</a>
    proceed: Clicatz per sègre
    prompt: 'Sètz per sègre :'
    reason_html: "<strong>Perque aquesta etapa es necessària ?</strong><code>%{instance}</code> es benlèu pas lo servidor ont vos marquèretz, doncas nos cal vos redirigir cap a vòstre prim servidor per començar."
  remote_interaction:
    favourite:
      proceed: Contunhar per metre en favorit
      prompt: 'Volètz metre en favorit aqueste tut :'
    reblog:
      proceed: Contunhar per repartejar
      prompt: 'Volètz repartejar aqueste tut :'
    reply:
      proceed: Contunhar per respondre
      prompt: 'Volètz respondre a aqueste tut :'
  remote_unfollow:
    title: Títol
    unfollowed: Pas mai seguit
  scheduled_statuses:
    over_daily_limit: Avètz passat la limita de %{limit}  tuts programats per aquel jorn
    over_total_limit: Avètz passat la limita de %{limit}  tuts programats
    too_soon: La data planificada deu èsser dins lo futur
  sessions:
    activity: Darrièra activitat
    browser: Navigator
    browsers:
      generic: Navigator desconegut
    current_session: Session en cors
    description: "%{browser} sus %{platform}"
    explanation: Aquí los navigators connectats a vòstre compte Mastodon.
    platforms:
      other: plataforma desconeguda
    revoke: Revocar
    revoke_success: Session ben revocada
  settings:
    authorized_apps: Aplicacions autorizadas
    back: Tornar a Mastodon
    delete: Supression de compte
    development: Desvolopament
    edit_profile: Modificar lo perfil
    export: Exportar de donadas
    featured_tags: Etiquetas en avant
    import: Importar de donadas
    migrate: Migracion de compte
    notifications: Notificacions
    preferences: Preferéncias
    relationships: Abonaments e seguidors
    two_factor_authentication: Autentificacion en dos temps
  statuses:
    attached:
      description: 'Ajustat : %{attached}'
      image:
        one: "%{count} imatge"
        other: "%{count} imatges"
      video:
        one: "%{count} vidèo"
        other: "%{count} vidèos"
    boosted_from_html: Partejat de %{acct_link}
    content_warning: 'Avertiment de contengut : %{warning}'
    disallowed_hashtags:
      one: 'conten una etiqueta desactivada : %{tags}'
      other: 'conten las etiquetas desactivadas : %{tags}'
    language_detection: Detectar automaticament la lenga
    open_in_web: Dobrir sul web
    over_character_limit: limit de %{max} caractèrs passat
    pin_errors:
      limit: Avètz ja lo maximum de tuts penjats
      ownership: Se pòt pas penjar lo tut de qualqu’un mai
      private: Se pòt pas penjar los tuts pas publics
      reblog: Se pòt pas penjar un tut partejat
    poll:
      total_votes:
        one: "%{count} vòte"
        other: "%{count} vòtes"
      vote: Votar
    show_more: Ne veire mai
    sign_in_to_participate: Inscrivètz-vos per participar a la conversacion
    title: '%{name} : "%{quote}"'
    visibilities:
      private: Seguidors solament
      private_long: Mostrar pas qu’als seguidors
      public_long: Tot lo monde pòt veire
      unlisted: Pas listat
      unlisted_long: Tot lo monde pòt veire mai serà pas visible sul flux public
  stream_entries:
    pinned: Tut penjat
    reblogged: a partejat
    sensitive_content: Contengut sensible
  terms:
    body_html: |
      <h2>Politica de confidencialitat</h2>
      <h3 id="collect">Quinas informacions reculhèm ?</h3>

      <ul>
      <li><em>Inforacions de basa del compte</em> :  se vos marcatz sus aqueste servidor, vos podèm demandar de picar un escais-nom, una adreça de corrièl e un senhal. Podètz tanben ajustar d’informacions de perfil addicionalas coma un nom de far veire, una biografia, un imatge de perfil e una banièra. L’escais-nom, lo nom d’afichatge, la biografia, l’imatge de perfil e la banièra son totjorn indicats per èsser vistes publicament.</li>
      <li><em>Publicacions, abonaments e autras informacions publicas</em> : La lista del monde que seguètz es visibla publicament, tot parièr per vòstres seguidors. Quand enviatz un messatge, la data e l’ora son gardats, l’aplicacion qu’avètz utilizada tanben. Los messatges pòdon conténer de mèdias juntats coma d’imatge e vidèos. Las publicacions publicas e pas listadas son disponiblas publicament. Quand penjatz una publicacion per vòstre perfil, aquò tanben es visible per tot lo monde. Vòstras publicacions son mandadas a vòstre seguidors, dins qualques cases aquò significa que passaràn per diferents servidors e seràn copiadas e gardadas sus aqueles servidors. Quand escafatz de publicacions, aquò es tanben mandat a vòstre seguidors. L’accion de partejar o d’ajustar als favorits una publicacion es totjorn quicòm de public.</li>
      <li><em>Publicacions dirèctas e solament pels seguidors</em> :</li> totas las publicacions son gardadas e tractadas pel servidor. Las publicacions pas que per vòstres seguidors son enviadas a vòstres seguidors e las personas mencionadas dedins, las publicacions dirèctas son pas qu’enviadas a las personas mencionadas. Dins qualques cases aquò significa que passaràn per diferents servidors, copiadas e gardadas sus eles. Ensagem de limitar l’accès a aquelas publicacions a monde autorizat, mas los demai servidors pòdon fracar a far parièr. A causa d’aquò es fòrça important de repassar los servidors d’apertenéncia de vòstres seguidors. Podètz activar una opcion per autorizar o regetar una demanda de seguiment dins los paramètres. <em>Vos cal pas oblidar que’ls administrators dels servidors e dels servidors de recepcion pòdon veire aqueles messatges</em>, e que’ls destinataris pòdon realizar de captura d’ecran, copiar e tornar partejar los messatges.<em>Partegetz pas cap informacion perilhosa sus Mastodon</em><li>.
      <li><em>Adreças IP e autras metadonadas</em> : quand vos connectatz, enregistrem l’adreça IP qu’utilizatz per establir la connexion, e tanben lo nom de vòstre navigador. Totas las sessions de connexion son disponiblas per que las repassetz e tiretz dins los paramètres. Las darrièras adreças IP son salvagardas fins a 12 meses. Podèm tanben gardar de jornals d’audit del servidor que pòdon conténer las adreças IP de cada requèstas mandadas a nòstre servidor.</li>

      </ul>

      <hr class="spacer" />

      <h3 id="use">Qué fasèm de vòstras informacions ?</h3>

      <p>Totas las informacions que collectem de vos pòdon servir dins los cases seguents :</p>

      <ul>
      <li>Per provesir la foncionament màger de Mastodon. Podètz pas qu’interagir amb lo contengut del monde e de vòstras publicacions quand sètz connectat. Per exemple, avètz la possibilitat de sègre de monde per veire lors publicacions amassadas dins vòstre flux d’actualitat personalizat.</li>
      <li>Per ajudar la moderacion de la comunitat, per exemple en comparant vòstra adreça IP amb d’autras per determinar d’ensages de contornament de bandiment e d’autras violéncias.</li>
      <li>Podèm utilizar l’adreça qu’avètz donada per vos enviar d’informacions e de notificacions que demandatz tocant de cambiaments dins los subjèctes del forum o en responsa a vòstre nom d’utilizaire, en responsa a una demanda, e/o tota autra question.</li>
      </ul>

      <hr class="spacer" />

      <h3 id="protect">Cossí protegèm vòstras informacions ?</h3>

      <p>Apliquem tota una mena de mesuras de seguretat per manténer la fisança de vòstras informacions personalas quand las picatz, mandatz, o i accedètz. Entre aquelas, vòstre session de navigacion, coma lo trafic entre vòstra aplicacion e l’API, son securizats amb SSL e lo senhal es copat en tròces en emplegar un algorisme fòrt a sens unic. Podètz activar l’autentificacion en dos temps pels accèsses futurs a vòstre compte.</p>
      <hr class="spacer" />

      <h3 id="data-retention">Quala es nòstra politica de conservacion de donadas ?</h3>

      <p>Farem esfòrces per :</p>

      <ul>
      <li>Gardar los jornals del servidor que contenon las adreças IP de totas las demandas al servidor pas mai de 90 jorns.</li>
      <li>Gardar las adreças IP ligadas als utilizaires e lors publicacions pas mai de 12 messes.</li>
      </ul>

      <p>Podètz demandar e telecargar vòstre archiu de contengut, amb vòstras publicacions, los mèdias enviats, l’imatge de perfil e l’imatge de bandièra.</p>

      <p>Podètz suprimir sens anullacion possibla vòstre compte quand volgatz.</p>

      <hr class="spacer"/>


      <h3 id="cookies">Utilizem de cookies ?</h3>

      <p>Òc-ben. Los cookies son de pichons fichièrs qu’un site o sos provesidors de servicis plaçan dins lo disc dur de vòstre ordenador via lo navigator Web (Se los acceptatz). Aqueles cookies permeton al site de reconéisser vòstre navigator e se tenètz un compte enregistrat de l’associar a vòstre compte.</p>

      <p>Empleguem de cookies per comprendre e enregistrar vòstras preferéncias per vòstras visitas venentas</p>

      <hr class="spacer" />

      <h3 id="disclose">Divulguem d’informacions a de tèrces ?</h3>


      <p>Vendèm pas, comercem o qualque transferiment que siasque a de tèrces vòstras informacions personalas identificablas. Aquò inclutz pas los tèrces partits de confisança que nos assiston a menar nòstre site, menar nòstre afar o vos servir, baste que son d’acòrd per gardar aquelas informacions confidencialas. Pòt tanben arribar que liberèssem vòstras informacions quand cresèm qu’es apropriat d’o far per se sometre a la lei, per refortir nòstras politicas, o per protegir los dreches, proprietats o seguritat de qualqu’un o de nosautres.</p>

      <p>Vòstre contengut public pòt èsser telecargat per los autres servidors del malhum. Vòstras publicacions publicas e las dels seguidors solament son enviadas als servidors qu’albergan vòstres seguidors, los messatges dirèctes son mandats als servidors dels destinaris se son pas de vòstra instància.</p>

      <p>Quand autorizatz una aplicacion d’utilizar vòstre compte, segon l’encastre que volètz permetre, pòt accedir a l’informacion de vòstre perfil public, vòstra lista d’abonaments, vòstres seguidors, vòstras listas, totas vòstras publicacions e vòstres favorits. Las aplicacions pòdon pas jamai accedir a vòstra adreça electronica o vòstre senhal.</p>

      <hr class="spacer" />

      <h3 id="children">Utilizacion del site pels enfants</h3>

      <p>S’aqueste servidor es en EU o la EEA : òstre site, nòstres produches e servicis son totas a destinacion de monde de mai de 16 ans. S’avètz mens de 16 ans, per cumplir lo RGPD (<a href="https://ca.wikipedia.org/wiki/Reglament_General_de_Protecci%C3%B3_de_Dades">Reglament General de Proteccion de Donadas</a>) utilizetz pas aqueste site.</p>

      <p>S’aqueste servidor se tròba en los Estats Units : nòstre site, nòstres produches e servicis son totas a destinacion de monde de mai de 13 ans. S’avètz mens de 13 ans, per acontentar las exigéncias del COPPA (<a href="https://en.wikipedia.org/wiki/Children%27s_Online_Privacy_Protection_Act">Children's Online Privacy Protection Act</a>) utilizetz pas aqueste site.</p>

      <p>Las exigéncias legalas pòdon èsser diferentas se lo servidor es en una autra juridiccion</p>

      <hr class="spacer" />

      <h3 id="changes">Cambiament dins nòstra politica de confidencialitat</h3>

      <p>Se decidèm de cambiar nòstra politica de confidencialitat, publicarem los cambiaments sus aquesta pagina.</p>

      <p>Aqueste document es jos licéncia CC-BY-SA. Darrièra mesa a jorn lo 4 de març de 2018</p>

      <p>Prima adaptacion de la <a href="https://github.com/discourse/discourse">politica de confidencialitat de Discourse</a>.</p>
    title: Condicions d’utilizacion e politica de confidencialitat de %{instance}
  themes:
    contrast: Mastodon (Fòrt contrast)
    default: Mastodon (Escur)
    mastodon-light: Mastodon (Clar)
  time:
    formats:
      default: Lo %d %b de %Y a %Ho%M
  two_factor_authentication:
    code_hint: Picatz lo còdi generat per vòstra aplicacion d’autentificacion per confirmar
    description_html: S’activatz <strong> l’autentificacion two-factor</strong>, vos caldrà vòstre mobil per vos connectar perque generarà un geton per vos daissar dintrar.
    disable: Desactivar
    enable: Activar
    enabled: Autentificacion en dos temps activada
    enabled_success: L’autentificacion en dos temps es ben activada
    generate_recovery_codes: Generar los còdis de recuperacion
    instructions_html: "<strong>Escanatz aqueste còdi QR amb Google Authenticator o una aplicacion similària sus vòstre mobil</strong>. A partir d’ara, aquesta aplicacion generarà un geton que vos caldrà picar per vos connectar."
    lost_recovery_codes: Los còdi de recuperacion vos permeton d’accedir a vòstre compte se perdètz vòstre mobil. S’avètz perdut vòstres còdis de recuperacion los podètz tornar generar aquí. Los ancians còdis seràn pas mai valides.
    manual_instructions: 'Se podètz pas numerizar lo còdi QR e que vos cal picar lo còdi a la man, vaquí lo còdi en clar :'
    recovery_codes: Salvar los còdis de recuperacion
    recovery_codes_regenerated: Los còdis de recuperacion son ben estats tornats generar
    recovery_instructions_html: Se vos arriba de perdre vòstre mobil, podètz utilizar un dels còdis de recuperacion cai-jos per poder tornar accedir a vòstre compte. <strong>Gardatz los còdis en seguretat</strong>, per exemple, imprimissètz los e gardatz los amb vòstres documents importants.
    setup: Parametrar
    wrong_code: Lo còdi picat es invalid ! L’ora es bona sul servidor e lo mobil ?
  user_mailer:
    backup_ready:
      explanation: Avètz demandat una salvagarda complèta de vòstre compte Mastodon. Es prèsta per telecargament !
      subject: Vòstre archiu es prèst per telecargament
      title: Archiu per emportar
    warning:
      explanation:
        disable: Quand vòstre compte es gelat, las donadas d’aqueste demòran senceras, mas podètz pas realizar cap d’accion fins que siá desblocat.
        silence: Del temps que vòstre compte es limitat, solament lo monde que vos sègon veiràn vòstres tuts sus aqueste servidor, e poiriatz èsser tirat de mantunas listas publicas. Pasmens, d’autres vos pòdon sègre manualament.
        suspend: Vòstre compte es suspendut e totes vòstres tuts e fichièrs enviats son estats suprimits sens retorn possible d’aqueste servidor e los de vòstres seguidors.
      review_server_policies: Repassar las politicas del servidor
      subject:
        disable: Vòstre compte %{acct} es gelat
        none: Avertiment per %{acct}
        silence: Vòstre compte %{acct} es limitat
        suspend: Vòstre compte %{acct} es suspendut
      title:
        disable: Compte gelat
        none: Avertiment
        silence: Compte limitat
        suspend: Compte suspendut
    welcome:
      edit_profile_action: Configuracion del perfil
      edit_profile_step: Podètz personalizar lo perfil en mandar un avatard, cambiar l’escais-nom e mai. Se volètz repassar las demandas d’abonaments abans que los nòus seguidors pòscan veire vòstre perfil, podètz clavar vòstre compte.
      explanation: Vaquí qualques astúcias per vos preparar
      final_action: Començar de publicar
      final_step: 'Començatz de publicar ! Quitament s’avètz pas de seguidors los autres pòdon veire vòstres messatges publics, per exemple pel flux d’actualitat local e per las etiquetas. Benlèu que volètz vos presentar amb l’etiquetas #introductions.'
      full_handle: Vòstre escais-nom complèt
      full_handle_hint: Es aquò que vos cal donar a vòstres amics per que pòscan vos escriure o sègre a partir d’un autre servidor.
      review_preferences_action: Cambiar las preferéncias
      review_preferences_step: Pensatz de configurar vòstras preferéncias, tal coma los corrièls que volètz recebrer o lo nivèl de confidencialitat de vòstres tuts per defaut. O se l’animacion vos dòna pas enveja de rendre, podètz activar la lectura automatica dels GIF.
      subject: Benvengut a Mastodon
      tip_federated_timeline: Lo flux d’actualitat federat es una vista generala del malhum Mastodon. Mas aquò inclutz solament lo monde que vòstres vesins sègon, doncas es pas complèt.
      tip_following: Seguètz l’administrator del servidor per defaut. Per trobar de monde mai interessant, agachatz lo flux d’actualitat local e lo global.
      tip_local_timeline: Lo flux d’actualitat local es una vista del monde de %{instance}. Son vòstres vesins dirèctes !
      tip_mobile_webapp: Se vòstre navigator mobil nos permet d’apondre Mastodon a l’ecran d‘acuèlh, podètz recebre de notificacions. Aquò se compòrta coma una aplicacion nativa !
      tips: Astúcias
      title: Vos desirem la benvenguda a bòrd %{name} !
  users:
    follow_limit_reached: Podètz pas sègre mai de %{limit} personas
    invalid_email: L’adreça de corrièl es invalida
    invalid_otp_token: Còdi d’autentificacion en dos temps invalid
    otp_lost_help_html: Se perdatz l’accès al dos, podètz benlèu contactar %{email}
    seamless_external_login: Sètz connectat via un servici extèrn, los paramètres de senhal e de corrièl son doncas pas disponibles.
    signed_in_as: 'Session a :'
  verification:
    explanation_html: 'Podètz <strong>verificar vosautres meteisses coma proprietari dels ligams per las metadonadas de vòstre perfil</strong>. Per aquò far, lo site Web ligat deu conténer un ligam cap a vòstre perfil Mastodon. Lo ligam <strong>deu</strong> aver un atribut <code>rel="me"</code>. Lo contengut tèxte del ligam impòrta pas. Vaquí un exemple :'
    verification: Verificacion<|MERGE_RESOLUTION|>--- conflicted
+++ resolved
@@ -19,18 +19,6 @@
     extended_description_html: |
       <h3>Una bona plaça per las règlas</h3>
       <p>La descripcion longa es pas estada causida pel moment.</p>
-<<<<<<< HEAD
-    features:
-      humane_approach_body: Amb l’experiéncia dels fracasses d’autres malhums, Mastodon ten per objectiu de lutar contra los abuses dels malhums socials en far de causidas eticas.
-      humane_approach_title: Un biais mai uman
-      not_a_product_body: Mastodon es pas un malhum comercial. Pas cap de reclama, d’utilizacion de vòstras donadas o d’òrt daurat clavat. I a pas cap d’autoritat centrala.
-      not_a_product_title: Sètz una persona, non pas un produit
-      real_conversation_body: Amb 65535 caractèrs a vòstra disposicion e un nivèl de confidencialitat per cada publicacion, podètz vos exprimir coma volètz.
-      real_conversation_title: Fach per de conversacions vertadièras
-      within_reach_body: Multiplas aplicacion per iOS, Android, e autras plataformas mercés a un entorn API de bon utilizar, vos permet de gardar lo contacte pertot.
-      within_reach_title: Totjorn al costat
-=======
->>>>>>> 06f906ac
     generic_description: "%{domain} es un dels servidors del malhum"
     get_apps: Ensajatz una aplicacion mobil
     hosted_on: Mastodon albergat sus %{domain}

--- conflicted
+++ resolved
@@ -16,19 +16,7 @@
     extended_description_html: |
       <h3>Un buen lugar para las reglas</h3>
       <p>La descripción extendida no se ha colocado aún.</p>
-<<<<<<< HEAD
-    features:
-      humane_approach_body: Aprendiendo de los errores de otras redes, Mastodon apunta a las decisiones de diseño ético para combatir el desuso de las redes sociales.
-      humane_approach_title: Una misión más humana
-      not_a_product_body: Mastodon no es una red comercial. Nada de publicidad, nada de minado de datos, nada de jardines murados. No hay ninguna autoridad central.
-      not_a_product_title: Eres una persona, no un producto
-      real_conversation_body: Con 65535 caracteres a tu disposición y soporte para contenido granular y advertencias de contenido, puedes expresarte como quieras.
-      real_conversation_title: Hecho para verdaderas conversaciones
-      within_reach_body: Aplicaciones múltiples para iOS, Android, y otras plataformas gracias a un ecosistema de APIs amigable al desarrollador para permitirte estar con tus amigos donde sea.
-      within_reach_title: Siempre al alcance
-=======
     federation_hint_html: Con una cuenta en %{instance} usted podrá seguir a las personas en cualquier servidor de Mastodon y más allá.
->>>>>>> 06f906ac
     generic_description: "%{domain} es un servidor en la red"
     get_apps: Probar una aplicación móvil
     hosted_on: Mastodon hosteado en %{domain}

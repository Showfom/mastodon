--- conflicted
+++ resolved
@@ -20,19 +20,7 @@
     extended_description_html: |
       <h3>Un bon endroit pour les règles</h3>
       <p>La description étendue n’a pas été remplie.</p>
-<<<<<<< HEAD
-    features:
-      humane_approach_body: Ayant appris des échecs d’autres réseaux, Mastodon à l’ambition de combattre l’abus des médias sociaux en effectuant des choix de conception éthiques.
-      humane_approach_title: Une approche plus humaine
-      not_a_product_body: Mastodon n’est pas un réseau commercial. Ici, pas de publicités, pas de prospection de données et pas d’environnements fermés. Il n’y existe aucune autorité centrale.
-      not_a_product_title: Vous êtes une personne, pas un produit
-      real_conversation_body: Avec 65535 caractères à votre disposition, une grande granularité en termes de diffusion et la possibilité de masquer vos messages derrière des avertissements, vous êtes libre de vous exprimer de la manière qui vous plaît.
-      real_conversation_title: Construit pour de vraies conversations
-      within_reach_body: Grâce à l’existence d’un environnement API accueillant pour les développeur·se·s, de multiples applications pour iOS, Android et d’autres plateformes vous permettent de rester en contact avec vos ami·e·s où que vous soyez.
-      within_reach_title: Toujours à portée de main
-=======
     federation_hint_html: Avec un compte sur %{instance}, vous pourrez suivre les gens sur n’importe quel serveur Mastodon et au-delà.
->>>>>>> 06f906ac
     generic_description: "%{domain} est seulement un serveur du réseau"
     get_apps: Essayez une application mobile
     hosted_on: Serveur Mastodon hébergée par %{domain}

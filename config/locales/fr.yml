--- conflicted
+++ resolved
@@ -20,11 +20,7 @@
       humane_approach_title: Une approche plus humaine
       not_a_product_body: Mastodon n’est pas un réseau commercial. Ici, pas de publicités, pas de prospection de données et pas d’environnements fermés. Il n’y existe aucune autorité centrale.
       not_a_product_title: Vous êtes une personne, pas un produit
-<<<<<<< HEAD
-      real_conversation_body: Avec 65535 caractères à votre dispostion, une grande granularité en terme de diffusion et la possibilité de masquer vos messages derrières des avertissements, vous êtes libre de vous exprimer de la manière qui vous plaît.
-=======
-      real_conversation_body: Avec 500 caractères à votre disposition, une grande granularité en termes de diffusion et la possibilité de masquer vos messages derrière des avertissements, vous êtes libre de vous exprimer de la manière qui vous plaît.
->>>>>>> 31e7940d
+      real_conversation_body: Avec 65535 caractères à votre disposition, une grande granularité en termes de diffusion et la possibilité de masquer vos messages derrière des avertissements, vous êtes libre de vous exprimer de la manière qui vous plaît.
       real_conversation_title: Construit pour de vraies conversations
       within_reach_body: Grâce à l’existence d’un environnement API accueillant pour les développeur·se·s, de multiples applications pour iOS, Android et d’autres plateformes vous permettent de rester en contact avec vos ami·e·s où que vous soyez.
       within_reach_title: Toujours à portée de main

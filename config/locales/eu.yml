--- conflicted
+++ resolved
@@ -20,19 +20,7 @@
     extended_description_html: |
       <h3>Arauentzako toki egoki bat</h3>
       <p>Azalpen luzea ez da ezarri oraindik.</p>
-<<<<<<< HEAD
-    features:
-      humane_approach_body: Beste sareen akatsetatik ikasiz, Mastodon diseinu erabaki etikoak hartzen saiatzen da gizarte sareen erabilera okerrak borrokatzeko.
-      humane_approach_title: Ikuspuntu humanoago bat
-      not_a_product_body: Mastodon ez da sare komertzial bat. Ez du iragarkirik, eta ditu datuak mehatzen, ez da hormaz babestutako lorategi bat. Ez dago autoritate zentralik.
-      not_a_product_title: Pertsona bat zara, ez produktu bat
-      real_conversation_body: 65535 karaktere dituzu eskura, edukia xehetasunez kudeatu daiteke eta multimediari abisuak jarri, adierazi zure burua zure erara.
-      real_conversation_title: Egiazko elkarrizketarako eraikia
-      within_reach_body: iOS, Android eta beste plataformetarako aplikazio ugari, eta garatzaileentzako erabilterraza den API ekosistema bati esker beste plataforma batzuetako lagunekin aritzeko aukera.
-      within_reach_title: Beti eskura
-=======
     federation_hint_html: "%{instance} instantzian kontu bat izanda edozein Mastodon zerbitzariko jendea jarraitu ahal izango duzu, eta harago ere."
->>>>>>> 06f906ac
     generic_description: "%{domain} sareko zerbitzari bat da"
     get_apps: Probatu mugikorrerako aplikazio bat
     hosted_on: Mastodon %{domain} domeinuan ostatatua

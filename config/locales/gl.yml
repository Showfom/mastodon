--- conflicted
+++ resolved
@@ -20,19 +20,7 @@
     extended_description_html: |
       <h3>Un bo lugar para regras</h3>
       <p>A descrición extendida aínda non se proporcionou.</p>
-<<<<<<< HEAD
-    features:
-      humane_approach_body: Aprendendo dos erros de outras redes, Mastodon intenta tomar decisións éticas de deseño para loitar contra os usos incorrectos da rede.
-      humane_approach_title: Unha aproximación máis humana
-      not_a_product_body: Mastodon non é unha rede comercial. Sen anuncios, sen minería de datos, sen xardíns privados. Non hai autoridade centralizada.
-      not_a_product_title: Vostede é unha persoa, non un producto
-      real_conversation_body: Con 65535 caracteres a súa disposición, soporte para contido polo miúdo e avisos sobre o contido, pode expresarse vostede con libertade.
-      real_conversation_title: Construído para conversacións reais
-      within_reach_body: Existen múltiples aplicacións para iOS, Android e outras plataformas grazas a un entorno API amigable para o desenvolvedor que lle permite estar ao tanto cos seus amigos en calquer lugar.
-      within_reach_title: Sempre en contacto
-=======
     federation_hint_html: Con unha conta en %{instance} poderá seguir a outras persoas en calquera dos servidores Mastodon e incluso máis.
->>>>>>> 06f906ac
     generic_description: "%{domain} é un servidor na rede"
     get_apps: Probe cunha app móbil
     hosted_on: Mastodon aloxado en %{domain}

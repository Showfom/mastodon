---
nl:
  about:
    about_hashtag_html: Dit zijn openbare toots die getagged zijn met <strong>#%{hashtag}</strong>. Je kunt er op reageren of iets anders mee doen als je op Mastodon (of ergens anders in de fediverse) een account hebt.
    about_mastodon_html: Mastodon is een sociaal netwerk dat gebruikt maakt van open webprotocollen en vrije software. Het is net zoals e-mail gedecentraliseerd.
    about_this: Over deze server
    active_count_after: actief
    active_footnote: Actieve gebruikers per maand (MAU)
    administered_by: 'Beheerd door:'
    api: API
    apps: Mobiele apps
    apps_platforms: Gebruik Mastodon op iOS, Android en op andere platformen
    browse_directory: Gebruikersgids doorbladeren en op interesses filteren
    browse_public_posts: Livestream van openbare Mastodonberichten bekijken
    contact: Contact
    contact_missing: Niet ingesteld
    contact_unavailable: n.v.t
    discover_users: Gebruikers ontdekken
    documentation: Documentatie
    extended_description_html: |
      <h3>Een goede plek voor richtlijnen</h3>
      <p>De uitgebreide omschrijving is nog niet ingevuld.</p>
<<<<<<< HEAD
    features:
      humane_approach_body: Mastodon heeft van de fouten van andere sociale netwerken geleerd en probeert aan de hand van ethische ontwerpkeuzes misbruik van sociale media te voorkomen.
      humane_approach_title: Een meer menselijke aanpak
      not_a_product_body: Mastodon is geen commercieel netwerk. Dus geen advertenties, geen datamining en geen besloten systemen. Er is geen centrale organisatie die alles bepaalt.
      not_a_product_title: Jij bent een persoon, geen product
      real_conversation_body: Met 65535 tekens tot jouw beschikking en ondersteuning voor tekst- en media-waarschuwingen, kan je jezelf uiten zoals jij dat wil.
      real_conversation_title: Voor echte gesprekken gemaakt
      within_reach_body: Meerdere apps voor iOS, Android en andere platformen, met dank aan het ontwikkelaarsvriendelijke API-systeem, zorgen ervoor dat je overal op de hoogte blijft.
      within_reach_title: Altijd binnen bereik
=======
    federation_hint_html: Met een account op %{instance} ben je in staat om mensen die zich op andere Mastodonservers (en op andere plekken) bevinden te volgen.
>>>>>>> 06f906ac
    generic_description: "%{domain} is een server in het Mastodonnetwerk"
    get_apps: Mobiele apps
    hosted_on: Mastodon op %{domain}
    learn_more: Meer leren
    privacy_policy: Privacybeleid
    see_whats_happening: Kijk wat er aan de hand is
    server_stats: 'Serverstatistieken:'
    source_code: Broncode
    status_count_after:
      one: toot
      other: toots
    status_count_before: Zij schreven
    tagline: Vrienden volgen en nieuwe ontdekken
    terms: Gebruiksvoorwaarden
    user_count_after:
      one: gebruiker
      other: gebruikers
    user_count_before: Thuisbasis van
    what_is_mastodon: Wat is Mastodon?
  accounts:
    choices_html: 'Aanbevelingen van %{name}:'
    follow: Volgen
    followers:
      one: Volger
      other: Volgers
    following: Volgend
    joined: Geregistreerd in %{date}
    last_active: laatst actief
    link_verified_on: Eigendom van deze link is gecontroleerd op %{date}
    media: Media
    moved_html: "%{name} is verhuisd naar %{new_profile_link}:"
    network_hidden: Deze informatie is niet beschikbaar
    nothing_here: Hier is niets!
    people_followed_by: Mensen die %{name} volgen
    people_who_follow: Mensen die %{name} volgen
    pin_errors:
      following: Je moet dit account wel al volgen, alvorens je het kan aanbevelen
    posts:
      one: Toot
      other: Toots
    posts_tab_heading: Toots
    posts_with_replies: Toots en reacties
    reserved_username: Deze gebruikersnaam is gereserveerd
    roles:
      admin: Beheerder
      bot: Bot
      moderator: Moderator
    unavailable: Profiel niet beschikbaar
    unfollow: Ontvolgen
  admin:
    account_actions:
      action: Actie uitvoeren
      title: Moderatieactie op %{acct} uitvoeren
    account_moderation_notes:
      create: Laat een opmerking achter
      created_msg: Aanmaken van opmerking voor moderatoren geslaagd!
      delete: Verwijderen
      destroyed_msg: Verwijderen van opmerking voor moderatoren geslaagd!
    accounts:
      approve: Goedkeuren
      approve_all: Alles goedkeuren
      are_you_sure: Weet je het zeker?
      avatar: Avatar
      by_domain: Domein
      change_email:
        changed_msg: E-mailadres van account succesvol veranderd!
        current_email: Huidig e-mailadres
        label: E-mailadres wijzigen
        new_email: Nieuw e-mailadres
        submit: E-mailadres veranderen
        title: E-mailadres wijzigen voor %{username}
      confirm: Bevestigen
      confirmed: Bevestigd
      confirming: Bevestiging
      deleted: Verwijderd
      demote: Degraderen
      disable: Uitschakelen
      disable_two_factor_authentication: 2FA uitschakelen
      disabled: Uitgeschakeld
      display_name: Weergavenaam
      domain: Domein
      edit: Bewerken
      email: E-mail
      email_status: E-mailstatus
      enable: Inschakelen
      enabled: Ingeschakeld
      feed_url: Feed-URL
      followers: Volgers
      followers_url: Volgers-URL
      follows: Volgt
      header: Omslagfoto
      inbox_url: Inbox-URL
      invited_by: Uitgenodigd door
      ip: IP
      joined: Geregistreerd in
      location:
        all: Alles
        local: Lokaal
        remote: Extern
        title: Locatie
      login_status: Loginstatus
      media_attachments: Mediabijlagen
      memorialize: In gedenkpagina veranderen
      moderation:
        active: Actief
        all: Alles
        pending: In afwachting
        silenced: Genegeerd
        suspended: Opgeschort
        title: Moderatie
      moderation_notes: Opmerkingen voor moderatoren
      most_recent_activity: Laatst actief
      most_recent_ip: Laatst gebruikt IP-adres
      no_account_selected: Er zijn geen accounts veranderd, omdat er geen een was geselecteerd
      no_limits_imposed: Geen limieten ingesteld
      not_subscribed: Niet geabonneerd
      outbox_url: Outbox-URL
      pending: Moet nog beoordeeld worden
      perform_full_suspension: Opschorten
      profile_url: Profiel-URL
      promote: Promoveren
      protocol: Protocol
      public: Openbaar
      push_subscription_expires: PuSH-abonnement verloopt op
      redownload: Profiel vernieuwen
      reject: Afkeuren
      reject_all: Alles afkeuren
      remove_avatar: Avatar verwijderen
      remove_header: Omslagfoto verwijderen
      resend_confirmation:
        already_confirmed: Deze gebruiker is al bevestigd
        send: Verzend bevestigingsmail opnieuw
        success: Bevestigingsmail succesvol verzonden!
      reset: Opnieuw
      reset_password: Wachtwoord opnieuw instellen
      resubscribe: Opnieuw abonneren
      role: Bevoegdheden
      roles:
        admin: Beheerder
        moderator: Moderator
        staff: Medewerkers
        user: Gebruiker
      salmon_url: Salmon-URL
      search: Zoeken
      shared_inbox_url: Gedeelde inbox-URL
      show:
        created_reports: Aangemaakte rapportages
        targeted_reports: Door anderen gerapporteerd
      silence: Negeren
      silenced: Genegeerd
      statuses: Toots
      subscribe: Abonneren
      suspended: Opgeschort
      time_in_queue: "%{time} in de wachtrij"
      title: Accounts
      unconfirmed_email: Onbevestigd e-mailadres
      undo_silenced: Niet langer negeren
      undo_suspension: Niet langer opschorten
      unsubscribe: Opzeggen
      username: Gebruikersnaam
      warn: Waarschuwen
      web: Webapp
    action_logs:
      actions:
        assigned_to_self_report: "%{name} heeft rapportage %{target} aan zichzelf toegewezen"
        change_email_user: "%{name} veranderde het e-mailadres van gebruiker %{target}"
        confirm_user: E-mailadres van gebruiker %{target} is door %{name} bevestigd
        create_account_warning: "%{name} verzond een waarschuwing naar %{target}"
        create_custom_emoji: Nieuwe emoji %{target} is door %{name} geüpload
        create_domain_block: Domein %{target} is door %{name} geblokkeerd
        create_email_domain_block: E-maildomein %{target} is door %{name} op de zwarte lijst geplaatst
        demote_user: Gebruiker %{target} is door %{name} gedegradeerd
        destroy_custom_emoji: "%{name} verwijderde emoji %{target}"
        destroy_domain_block: Domein %{target} is door %{name} gedeblokkeerd
        destroy_email_domain_block: E-maildomein %{target} is door %{name} op de witte lijst geplaatst
        destroy_status: Toot van %{target} is door %{name} verwijderd
        disable_2fa_user: Vereisten tweestapsverificatie van %{target} zijn door %{name} uitgeschakeld
        disable_custom_emoji: Emoji %{target} is door %{name} uitgeschakeld
        disable_user: Inloggen voor %{target} is door %{name} uitgeschakeld
        enable_custom_emoji: Emoji %{target} is door %{name} ingeschakeld
        enable_user: Inloggen voor %{target} is door %{name} ingeschakeld
        memorialize_account: Account %{target} is door %{name} in een gedenkpagina veranderd
        promote_user: Gebruiker %{target} is door %{name} gepromoveerd
        remove_avatar_user: "%{name} verwijderde de avatar van %{target}"
        reopen_report: "%{name} heeft rapportage %{target} heropend"
        reset_password_user: Wachtwoord van gebruiker %{target} is door %{name} opnieuw ingesteld
        resolve_report: "%{name} heeft rapportage %{target} opgelost"
        silence_account: Account %{target} is door %{name} genegeerd
        suspend_account: Account %{target} is door %{name} opgeschort
        unassigned_report: "%{name} heeft het toewijzen van rapportage %{target} ongedaan gemaakt"
        unsilence_account: Negeren van account %{target} is door %{name} opgeheven
        unsuspend_account: Opschorten van account %{target} is door %{name} opgeheven
        update_custom_emoji: Emoji %{target} is door %{name} bijgewerkt
        update_status: De toots van %{target} zijn door %{name} bijgewerkt
      deleted_status: "(verwijderde toot}"
      title: Auditlog
    custom_emojis:
      by_domain: Domein
      copied_msg: Lokale kopie van emoji maken geslaagd
      copy: Kopiëren
      copy_failed_msg: Kan geen lokale kopie van deze emoji maken
      created_msg: Aanmaken van emoji geslaagd!
      delete: Verwijderen
      destroyed_msg: Verwijderen van emoji geslaagd!
      disable: Uitschakelen
      disabled_msg: Uitschakelen van deze emoji geslaagd
      emoji: Emoji
      enable: Inschakelen
      enabled_msg: Inschakelen van deze emoji geslaagd
      image_hint: PNG van max. 50KB
      listed: Weergegeven
      new:
        title: Lokale emoji toevoegen
      overwrite: Overschrijven
      shortcode: Verkorte code
      shortcode_hint: Tenminste 2 tekens (alleen alfanumeriek en underscores)
      title: Lokale emoji’s
      unlisted: Niet weergegeven
      update_failed_msg: Deze emoji kon niet worden bijgewerkt
      updated_msg: Bijwerken van emoji is geslaagd!
      upload: Uploaden
    dashboard:
      backlog: achterstallige taken
      config: Configuratie
      feature_deletions: Verwijderen van account
      feature_invites: Uitnodigingen
      feature_profile_directory: Gebruikersgids
      feature_registrations: Registraties
      feature_relay: Federatierelay
      feature_timeline_preview: Voorvertoning van tijdlijn
      features: Functies
      hidden_service: Federatie met verborgen diensten
      open_reports: onopgeloste rapportages
      recent_users: Recente gebruikers
      search: In volledige tekst zoeken
      single_user_mode: Modus voor één gebruiker
      software: Software
      space: Ruimtegebruik
      title: Dashboard
      total_users: gebruikers in totaal
      trends: Trends
      week_interactions: interacties deze week
      week_users_active: actieve gebruikers deze week
      week_users_new: nieuwe gebruikers deze week
    domain_blocks:
      add_new: Nieuwe domeinblokkade toevoegen
      created_msg: Domeinblokkade wordt nu verwerkt
      destroyed_msg: Domeinblokkade is ongedaan gemaakt
      domain: Domein
      existing_domain_block_html: Jij hebt al strengere beperkingen opgelegd aan %{name}, je moet het domein eerst <a href="%{unblock_url}">deblokkeren</a>.
      new:
        create: Blokkade aanmaken
        hint: Een domeinblokkade voorkomt niet dat accountgegevens van dit domein aan de database worden toegevoegd, maar dat er met terugwerkende kracht en automatisch bepaalde moderatiemethoden op deze accounts worden toegepast.
        severity:
          desc_html: "<strong>Negeren</strong> zorgt ervoor dat berichten van accounts van dit domein voor iedereen onzichtbaar zijn, behalve als een account wordt gevolgd. <strong>Opschorten</strong> zorgt ervoor dat alle berichten, media en profielgegevens van accounts van dit domein worden verwijderd. Gebruik <strong>Geen</strong> wanneer je alleen mediabestanden wilt weigeren."
          noop: Geen
          silence: Negeren
          suspend: Opschorten
        title: Nieuwe domeinblokkade
      reject_media: Mediabestanden weigeren
      reject_media_hint: Verwijderd lokaal opgeslagen mediabestanden en weigert deze in de toekomst te downloaden. Irrelevant voor opgeschorte domeinen
      reject_reports: Rapportages weigeren
      reject_reports_hint: Alle rapportages die vanaf dit domein komen negeren. Irrelevant voor opgeschorte domeinen
      rejecting_media: mediabestanden worden geweigerd
      rejecting_reports: rapportages worden geweigerd
      severity:
        silence: genegeerd
        suspend: opgeschort
      show:
        affected_accounts:
          one: Eén account in de database aangepast
          other: "%{count} accounts in de database aangepast"
        retroactive:
          silence: Alle genegeerde accounts van dit domein niet langer negeren
          suspend: Alle opgeschorte accounts van dit domein niet langer opschorten
        title: Domeinblokkade voor %{domain} ongedaan maken
        undo: Ongedaan maken
      undo: domeinblokkade ongedaan maken
    email_domain_blocks:
      add_new: Nieuwe toevoegen
      created_msg: Blokkeren e-maildomein geslaagd
      delete: Verwijderen
      destroyed_msg: Deblokkeren e-maildomein geslaagd
      domain: Domein
      new:
        create: Blokkeren
        title: Nieuw e-maildomein blokkeren
      title: E-maildomeinen blokkeren
    followers:
      back_to_account: Terug naar account
      title: Volgers van %{acct}
    instances:
      by_domain: Domein
      delivery_available: Bezorging is mogelijk
      known_accounts:
        one: "%{count} bekend account"
        other: "%{count} bekende accounts"
      moderation:
        all: Alles
        limited: Beperkt
        title: Moderatie
      title: Andere domeinen
      total_blocked_by_us: Door ons geblokkeerd
      total_followed_by_them: Door hun gevolgd
      total_followed_by_us: Door ons gevolgd
      total_reported: Rapportages over hun
      total_storage: Mediabijlagen
    invites:
      deactivate_all: Alles deactiveren
      filter:
        all: Alles
        available: Beschikbaar
        expired: Verlopen
        title: Filter
      title: Uitnodigingen
    pending_accounts:
      title: Accounts in afwachting (%{count})
    relays:
      add_new: Nieuwe relayserver toevoegen
      delete: Verwijderen
      description_html: Een <strong>federatierelay</strong> is een tussenliggende server die grote hoeveelheden openbare toots uitwisselt tussen servers die zich hierop hebben geabonneerd. <strong>Het kan kleine en middelgrote servers helpen om content uit de fediverse te ontdekken</strong>, waarvoor anders lokale gebruikers handmatig mensen van externe servers moeten volgen.
      disable: Uitschakelen
      disabled: Uitgeschakeld
      enable: Inschakelen
      enable_hint: Eenmaal ingeschakeld gaat jouw server zich op alle openbare toots van deze relayserver abonneren en stuurt het de openbare toots van jouw server naar de relayserver.
      enabled: Ingeschakeld
      inbox_url: Relay-URL
      pending: Aan het wachten op toestemming van de relayserver
      save_and_enable: Opslaan en inschakelen
      setup: Een verbinding met een relayserver maken
      status: Status
      title: Relayservers
    report_notes:
      created_msg: Opmerking bij rapportage succesvol aangemaakt!
      destroyed_msg: Opmerking bij rapportage succesvol verwijderd!
    reports:
      account:
        note: opmerking
        report: rapportage
      action_taken_by: Actie uitgevoerd door
      are_you_sure: Weet je het zeker?
      assign_to_self: Aan mij toewijzen
      assigned: Toegewezen moderator
      comment:
        none: Geen
      created_at: Gerapporteerd op
      mark_as_resolved: Markeer als opgelost
      mark_as_unresolved: Markeer als onopgelost
      notes:
        create: Opmerking toevoegen
        create_and_resolve: Oplossen met opmerking
        create_and_unresolve: Heropenen met opmerking
        delete: Verwijderen
        placeholder: Beschrijf welke acties zijn ondernomen of andere gerelateerde opmerkingen…
      reopen: Rapportage heropenen
      report: 'Rapportage #%{id}'
      reported_account: Gerapporteerde account
      reported_by: Gerapporteerd door
      resolved: Opgelost
      resolved_msg: Rapportage succesvol opgelost!
      status: Toot
      title: Rapportages
      unassign: Niet langer toewijzen
      unresolved: Onopgelost
      updated_at: Bijgewerkt
    settings:
      activity_api_enabled:
        desc_html: Wekelijks overzicht van de hoeveelheid lokale toots, actieve gebruikers en nieuwe registraties
        title: Statistieken over gebruikersactiviteit publiceren
      bootstrap_timeline_accounts:
        desc_html: Meerdere gebruikersnamen met komma's scheiden. Alleen lokale en niet opgeschorte accounts werken. Laat leeg voor alle lokale beheerders.
        title: Standaard te volgen accounts voor nieuwe gebruikers
      contact_information:
        email: Vul een openbaar gebruikt e-mailadres in
        username: Vul een gebruikersnaam in
      custom_css:
        desc_html: Het uiterlijk van deze server met CSS aanpassen
        title: Aangepaste CSS
      hero:
        desc_html: Wordt op de voorpagina getoond. Tenminste 600x100px aanbevolen. Wanneer dit niet is ingesteld wordt de thumbnail van de Mastodonserver getoond
        title: Hero-afbeelding
      mascot:
        desc_html: Wordt op meerdere pagina's weergegeven. Tenminste 293×205px aanbevolen. Wanneer dit niet is ingesteld wordt de standaardmascotte getoond
        title: Mascotte-afbeelding
      peers_api_enabled:
        desc_html: Domeinnamen die deze server in de fediverse is tegengekomen
        title: Lijst van bekende servers publiceren
      preview_sensitive_media:
        desc_html: Linkvoorvertoningen op andere websites hebben een thumbnail, zelfs als een afbeelding of video als gevoelig is gemarkeerd
        title: Gevoelige afbeeldingen en video's in OpenGraph-voorvertoningen tonen
      profile_directory:
        desc_html: Gebruikers toestaan om vindbaar te zijn
        title: Gebruikersgids inschakelen
      registrations:
        closed_message:
          desc_html: Wordt op de voorpagina weergegeven wanneer registratie van nieuwe accounts is uitgeschakeld<br>En ook hier kan je HTML gebruiken
          title: Bericht wanneer registratie is uitgeschakeld
        deletion:
          desc_html: Toestaan dat iedereen hun eigen account kan verwijderen
          title: Verwijderen account toestaan
        min_invite_role:
          disabled: Niemand
          title: Uitnodigingen toestaan door
      registrations_mode:
        modes:
          approved: Goedkeuring vereist om te kunnen registreren
          none: Niemand kan zich registreren
          open: Iedereen kan zich registreren
        title: Registratiemodus
      show_known_fediverse_at_about_page:
        desc_html: Wanneer ingeschakeld wordt de globale tijdlijn op de voorpagina getoond en wanneer uitgeschakeld de lokale tijdljn.
        title: De globale tijdlijn op de voorpagina tonen
      show_staff_badge:
        desc_html: Medewerkersbadge op profielpagina tonen
        title: Medewerkersbadge tonen
      site_description:
        desc_html: Introductie-alinea voor de API. Beschrijf wat er speciaal is aan deze server en andere zaken die van belang zijn. Je kan HTML gebruiken, zoals <code>&lt;a&gt;</code> en <code>&lt;em&gt;</code>.
        title: Omschrijving Mastodonserver (API)
      site_description_extended:
        desc_html: Een goede plek voor je gedragscode, regels, richtlijnen en andere zaken die jouw server uniek maken. Je kan ook hier HTML gebruiken
        title: Uitgebreide omschrijving Mastodonserver
      site_short_description:
        desc_html: Dit wordt gebruikt op de voorpagina, in de zijbalk op profielpagina's en als metatag in de paginabron. Beschrijf in één alinea wat Mastodon is en wat deze server speciaal maakt.
        title: Omschrijving Mastodonserver (website)
      site_terms:
        desc_html: Je kan hier jouw eigen privacybeleid, gebruiksvoorwaarden en ander juridisch jargon kwijt. Je kan HTML gebruiken
        title: Aangepaste gebruiksvoorwaarden
      site_title: Naam Mastodonserver
      thumbnail:
        desc_html: Gebruikt als voorvertoning voor OpenGraph en de API. 1200x630px aanbevolen
        title: Thumbnail Mastodonserver
      timeline_preview:
        desc_html: Toon een openbare tijdlijn op de voorpagina
        title: Tijdlijn op de voorpagina tonen
      title: Server-instellingen
    statuses:
      back_to_account: Terug naar accountpagina
      batch:
        delete: Verwijderen
        nsfw_off: Als niet gevoelig markeren
        nsfw_on: Als gevoelig markeren
      failed_to_execute: Uitvoeren mislukt
      media:
        title: Media
      no_media: Geen media
      no_status_selected: Er werden geen toots gewijzigd, omdat er geen enkele werd geselecteerd
      title: Toots van account
      with_media: Met media
    subscriptions:
      callback_url: Callback-URL
      confirmed: Bevestigd
      expires_in: Verloopt over
      last_delivery: Laatste bezorging
      title: WebSub
      topic: Account
    tags:
      accounts: Accounts
      hidden: Verborgen
      hide: Niet in gebruikersgids tonen
      name: Hashtag
      title: Hashtags
      unhide: In gebruikersgids tonen
      visible: Zichtbaar
    title: Beheer
    warning_presets:
      add_new: Nieuwe toevoegen
      delete: Verwijderen
      edit: Bewerken
      edit_preset: Voorinstelling van waarschuwing bewerken
      title: Voorinstellingen van waarschuwingen beheren
  admin_mailer:
    new_pending_account:
      body: Zie hieronder de details van het nieuwe account. Je kunt de aanvraag goedkeuren of afkeuren.
      subject: Er dient een nieuw account op %{instance} te worden beoordeeld (%{username})
    new_report:
      body: "%{reporter} heeft %{target} gerapporteerd"
      body_remote: Iemand van %{domain} heeft %{target} gerapporteerd
      subject: Nieuwe rapportage op %{instance} (#%{id})
  appearance:
    advanced_web_interface: Geavanceerde webomgeving
    advanced_web_interface_hint: 'Wanneer je van de hele schermbreedte gebruik wilt maken, stelt de geavanceerde webomgeving je in staat om meerdere verschillende kolommen te configureren. Hiermee kun je zoveel mogelijk informatie op hetzelfde moment bekijken, zoals: Start, meldingen, de globale tijdlijn, meerdere lijsten en hashtags.'
    animations_and_accessibility: Animaties en toegankelijkheid
    confirmation_dialogs: Bevestigingen
    sensitive_content: Gevoelige inhoud
  application_mailer:
    notification_preferences: E-mailvoorkeuren wijzigen
    salutation: "%{name},"
    settings: 'E-mailvoorkeuren wijzigen: %{link}'
    view: 'Bekijk:'
    view_profile: Profiel bekijken
    view_status: Status bekijken
  applications:
    created: Aanmaken toepassing geslaagd
    destroyed: Verwijderen toepassing geslaagd
    invalid_url: De opgegeven URL is ongeldig
    regenerate_token: Toegangscode opnieuw aanmaken
    token_regenerated: Opnieuw aanmaken toegangscode geslaagd
    warning: Wees voorzichtig met deze gegevens. Deel het nooit met iemand anders!
    your_token: Jouw toegangscode
  auth:
    apply_for_account: Een uitnodiging aanvragen
    change_password: Wachtwoord
    checkbox_agreement_html: Ik ga akkoord met de <a href="%{rules_path}" target="_blank">regels van deze server</a> en de <a href="%{terms_path}" target="_blank">gebruiksvoorwaarden</a>
    confirm_email: E-mail bevestigen
    delete_account: Account verwijderen
    delete_account_html: Wanneer je jouw account graag wilt verwijderen, kun je dat <a href="%{path}">hier doen</a>. We vragen jou daar om een bevestiging.
    didnt_get_confirmation: Geen bevestigingsinstructies ontvangen?
    forgot_password: Wachtwoord vergeten?
    invalid_reset_password_token: De code om jouw wachtwoord opnieuw in te stellen is verlopen. Vraag een nieuwe aan.
    login: Inloggen
    logout: Uitloggen
    migrate_account: Naar een ander account verhuizen
    migrate_account_html: Wanneer je dit account naar een ander account wilt doorverwijzen, kun je <a href="%{path}">dit hier instellen</a>.
    or_log_in_with: Of inloggen met
    providers:
      cas: CAS
      saml: SAML
    register: Registreren
    registration_closed: "%{instance} laat geen nieuwe gebruikers toe"
    resend_confirmation: Verstuur de bevestigingsinstructies nogmaals
    reset_password: Wachtwoord opnieuw instellen
    security: Beveiliging
    set_new_password: Nieuw wachtwoord instellen
    trouble_logging_in: Problemen met inloggen?
  authorize_follow:
    already_following: Je volgt dit account al
    error: Helaas, er is een fout opgetreden bij het opzoeken van de externe account
    follow: Volgen
    follow_request: 'Jij hebt een volgverzoek ingediend bij:'
    following: 'Succes! Jij volgt nu:'
    post_follow:
      close: Of je kan dit venster gewoon sluiten.
      return: Profiel van deze gebruiker tonen
      web: Ga naar de webapp
    title: Volg %{acct}
  datetime:
    distance_in_words:
      about_x_hours: "%{count}u"
      about_x_months: "%{count}ma"
      about_x_years: "%{count}j"
      almost_x_years: "%{count}j"
      half_a_minute: Zojuist
      less_than_x_minutes: "%{count}m"
      less_than_x_seconds: Zojuist
      over_x_years: "%{count}j"
      x_days: "%{count}d"
      x_minutes: "%{count}m"
      x_months: "%{count}ma"
      x_seconds: "%{count}s"
  deletes:
    bad_password_msg: Goed geprobeerd hackers! Ongeldig wachtwoord
    confirm_password: Voer jouw huidige wachtwoord in om jouw identiteit te bevestigen
    description_html: Hierdoor worden alle gegevens van jouw account <strong>permanent, onomkeerbaar</strong> verwijderd en wordt deze gedeactiveerd. Om toekomstige identiteitsdiefstal te voorkomen, kan op deze server jouw gebruikersnaam niet meer gebruikt worden.
    proceed: Account verwijderen
    success_msg: Jouw account is succesvol verwijderd
    warning_html: We kunnen alleen garanderen dat jouw gegevens op deze server worden verwijderd. Berichten (toots), incl. media, die veel zijn gedeeld laten mogelijk sporen achter. Offline servers en servers die niet meer op jouw updates zijn geabonneerd zullen niet hun databases updaten.
    warning_title: Verwijdering gegevens op andere servers
  directories:
    directory: Gebruikersgids
    enabled: Je staat momenteel in de gebruikersgids vermeldt.
    enabled_but_waiting: Je hebt er voor gekozen om in de gebruikersgids te worden vermeldt, maar je hebt daarvoor nog niet het minimaal aantal volgers (%{min_followers}).
    explanation: Ontdek gebruikers aan de hand van hun interesses
    explore_mastodon: "%{title} verkennen"
    how_to_enable: Je geeft momenteel geen toestemming om in de gebruikersgids te worden vermeldt. Je kunt hieronder toestemming geven. Gebruik hashtags in de tekst van jouw bio, om onder bepaalde hashtags te worden vermeldt!
    people:
      one: "%{count} gebruikers"
      other: "%{count} gebruikers"
  errors:
    '403': Jij hebt geen toestemming om deze pagina te bekijken.
    '404': De pagina waarnaar jij op zoek bent bestaat niet.
    '410': De pagina waarnaar jij op zoek bent bestaat niet meer.
    '422':
      content: Veiligheidsverificatie mislukt. Blokkeer je toevallig cookies?
      title: Veiligheidsverificatie mislukt
    '429': Te veel verbindingsaanvragen
    '500':
      content: Het spijt ons, er is aan onze kant iets fout gegaan.
      title: Er is iets mis
    noscript_html: Schakel JavaScript in om de webapp van Mastodon te kunnen gebruiken. Als alternatief kan je een <a href="%{apps_path}">Mastodon-app</a> zoeken voor jouw platform.
  existing_username_validator:
    not_found: Kon geen lokale gebruiker met die gebruikersnaam vinden
    not_found_multiple: Kon %{usernames} niet vinden
  exports:
    archive_takeout:
      date: Datum
      download: Jouw archief downloaden
      hint_html: Je kunt een archief opvragen van jouw <strong>toots en geüploade media</strong>. De geëxporteerde gegevens zijn in het ActivityPub-formaat, dat door hiervoor geschikte software valt uit te lezen. Je kunt elke 7 dagen een kopie van je archief aanvragen.
      in_progress: Jouw archief wordt samengesteld...
      request: Jouw archief opvragen
      size: Omvang
    blocks: Jij blokkeert
    csv: CSV
    domain_blocks: Domeinblokkades
    follows: Jij volgt
    lists: Lijsten
    mutes: Jij negeert
    storage: Mediaopslag
  featured_tags:
    add_new: Nieuwe toevoegen
    errors:
      limit: Je hebt al het maximaal aantal hashtags uitgelicht
  filters:
    contexts:
      home: Starttijdlijn
      notifications: Meldingen
      public: Openbare tijdlijnen
      thread: Gesprekken
    edit:
      title: Filter bewerken
    errors:
      invalid_context: Geen of ongeldige context verstrekt
      invalid_irreversible: Onomkeerbaar filteren werkt alleen met de starttijdlijn en meldingen
    index:
      delete: Verwijderen
      title: Filters
    new:
      title: Nieuw filter toevoegen
  footer:
    developers: Ontwikkelaars
    more: Meer…
    resources: Hulpmiddelen
  generic:
    all: Alles
    changes_saved_msg: Wijzigingen succesvol opgeslagen!
    copy: Kopiëren
    order_by: Sorteer op
    save_changes: Wijzigingen opslaan
    validation_errors:
      one: Er is iets niet helemaal goed! Bekijk onderstaande fout
      other: Er is iets niet helemaal goed! Bekijk onderstaande %{count} fouten
  html_validator:
    invalid_markup: 'bevat ongeldige HTML-opmaak: %{error}'
  identity_proofs:
    active: Actief
    authorize: Ja, autoriseren
    authorize_connection_prompt: Deze cryptografische verbinding autoriseren?
    errors:
      failed: De cryptografische verbinding is mislukt. Probeer het opnieuw vanaf %{provider}.
      keybase:
        invalid_token: Keybasetokens zijn hashes van handtekeningen en moeten een lengte hebben van 66 hexadecimale tekens
        verification_failed: Keybase herkent deze token niet als een handtekening van Keybasegebruiker %{kb_username}. Probeer het opnieuw vanuit Keybase.
      wrong_user: Er kan geen bewijs worden aangemaakt voor %{proving}   terwijl je bent ingelogd als %{current}. Log in als %{proving} en probeer het opnieuw.
    explanation_html: Hier kun je met behulp van cryptografie jouw andere identiteiten verbinden, zoals een Keybaseprofiel. Hiermee kunnen andere mensen jou versleutelde berichten sturen en inhoud die jij verstuurt vertrouwen.
    i_am_html: Ik ben %{username} op %{service}.
    identity: Identiteit
    inactive: Inactief
    publicize_checkbox: 'En toot dit:'
    publicize_toot: 'Het is bewezen! Ik ben %{username} op %{service}: %{url}'
    status: Verificatiestatus
    view_proof: Bekijk bewijs
  imports:
    modes:
      merge: Samenvoegen
      merge_long: Bestaande gegevens behouden en nieuwe toevoegen
      overwrite: Overschrijven
      overwrite_long: Huidige gegevens met de nieuwe gegevens vervangen
    preface: Je kunt bepaalde gegevens, zoals de mensen die jij volgt of hebt geblokkeerd, naar jouw account op deze server importeren. Je moet deze gegevens wel eerst op de oorspronkelijke server exporteren.
    success: Jouw gegevens zijn succesvol geüpload en worden binnenkort verwerkt
    types:
      blocking: Blokkeerlijst
      domain_blocking: Lijst met genegeerde servers
      following: Volglijst
      muting: Negeerlijst
    upload: Uploaden
  in_memoriam_html: In memoriam.
  invites:
    delete: Deactiveren
    expired: Verlopen
    expires_in:
      '1800': 30 minuten
      '21600': 6 uur
      '3600': 1 uur
      '43200': 12 uur
      '604800': 1 week
      '86400': 1 dag
    expires_in_prompt: Nooit
    generate: Genereren
    invited_by: 'Jij bent uitgenodigd door:'
    max_uses:
      one: 1 keer
      other: "%{count} keer"
    max_uses_prompt: Onbeperkt
    prompt: Genereer en deel speciale links om mensen toegang tot deze Mastodonserver te geven
    table:
      expires_at: Verloopt op
      uses: Aantal keer te gebruiken
    title: Mensen uitnodigen
  lists:
    errors:
      limit: Je hebt het maximaal aantal lijsten bereikt
  media_attachments:
    validations:
      images_and_video: Een video kan niet aan een toot met afbeeldingen worden gekoppeld
      too_many: Er kunnen niet meer dan 4 afbeeldingen toegevoegd worden
  migrations:
    acct: gebruikersnaam@domein van het nieuwe account
    currently_redirecting: 'Jouw profiel wordt nu doorverwezen naar:'
    proceed: Opslaan
    updated_msg: Jouw accountmigratie-instelling is succesvol bijgewerkt!
  moderation:
    title: Moderatie
  notification_mailer:
    digest:
      action: Alle meldingen bekijken
      body: Hier is een korte samenvatting van de berichten die je sinds jouw laatste bezoek op %{since} hebt gemist
      mention: "%{name} vermeldde jou in:"
      new_followers_summary:
        one: Je hebt trouwens sinds je weg was er ook een nieuwe volger bijgekregen! Hoera!
        other: Je hebt trouwens sinds je weg was er ook %{count} nieuwe volgers bijgekregen! Fantastisch!
      subject:
        one: "1 nieuwe melding sinds jouw laatste bezoek \U0001F418"
        other: "%{count} nieuwe meldingen sinds jouw laatste bezoek \U0001F418"
      title: Tijdens jouw afwezigheid...
    favourite:
      body: 'Jouw toot werd door %{name} aan hun favorieten toegevoegd:'
      subject: "%{name} voegde jouw toot als favoriet toe"
      title: Nieuwe favoriet
    follow:
      body: "%{name} volgt jou nu!"
      subject: "%{name} volgt jou nu"
      title: Nieuwe volger
    follow_request:
      action: Volgverzoeken beheren
      body: "%{name} wil jou graag volgen"
      subject: 'Volgen in afwachting: %{name}'
      title: Nieuw volgverzoek
    mention:
      action: Reageren
      body: 'Jij bent door %{name} vermeld in:'
      subject: Jij bent vermeld door %{name}
      title: Nieuwe vermelding
    reblog:
      body: 'Jouw toot werd door %{name} geboost:'
      subject: "%{name} boostte jouw toot"
      title: Nieuwe boost
  number:
    human:
      decimal_units:
        format: "%n%u"
        units:
          billion: mld.
          million: mln.
          quadrillion: qdn.
          thousand: K
          trillion: bln.
  pagination:
    newer: Nieuwer
    next: Volgende
    older: Ouder
    prev: Vorige
    truncate: "&hellip;"
  polls:
    errors:
      already_voted: Je hebt al op deze poll gestemd
      duplicate_options: bevat dubbele items
      duration_too_long: ligt te ver in de toekomst
      duration_too_short: is te kort van duur
      expired: De poll is al beëindigd
      over_character_limit: kan stuk voor stuk niet langer zijn dan %{max} tekens
      too_few_options: moet meer dan één item bevatten
      too_many_options: kan niet meer dan %{max} items bevatten
  preferences:
    other: Overig
    posting_defaults: Standaardinstellingen voor posten
    public_timelines: Openbare tijdlijnen
  relationships:
    activity: Accountactiviteit
    dormant: Sluimerend
    last_active: Laatst actief
    most_recent: Recentelijk gevolgd
    moved: Verhuisd
    mutual: Wederzijds
    primary: Primair
    relationship: Relatie
    remove_selected_domains: Alle volgers van de geselecteerde domeinen verwijderen
    remove_selected_followers: Geselecteerde volgers verwijderen
    remove_selected_follows: Geselecteerde gebruikers ontvolgen
    status: Accountstatus
  remote_follow:
    acct: Geef jouw account@domein op die je wilt gebruiken
    missing_resource: Kon vereiste doorverwijzings-URL voor jouw account niet vinden
    no_account_html: Heb je geen account? Je kunt er <a href='%{sign_up_path}' target='_blank'>hier een registreren</a>
    proceed: Ga verder om te volgen
    prompt: 'Jij gaat volgen:'
    reason_html: "<strong> Waarom is deze extra stap nodig? </strong> <code>%{instance}</code> is wellicht niet de server waarop jij je geregistreerd hebt. We verwijzen je eerst door naar jouw eigen server."
  remote_interaction:
    favourite:
      proceed: Doorgaan met toevoegen aan jouw favorieten
      prompt: 'Je wilt de volgende toot aan jouw favorieten toevoegen:'
    reblog:
      proceed: Doorgaan met boosten
      prompt: 'Je wilt de volgende toot boosten:'
    reply:
      proceed: Doorgaan met reageren
      prompt: 'Je wilt op de volgende toot reageren:'
  remote_unfollow:
    error: Fout
    title: Titel
    unfollowed: Ontvolgd
  scheduled_statuses:
    over_daily_limit: Je hebt de limiet van %{limit} in te plannen toots voor die dag overschreden
    over_total_limit: Je hebt de limiet van %{limit} in te plannen toots overschreden
    too_soon: De datum voor de ingeplande toot moet in de toekomst liggen
  sessions:
    activity: Laatst actief
    browser: Webbrowser
    browsers:
      alipay: Alipay
      blackberry: Blackberry
      chrome: Chrome
      edge: Microsoft Edge
      electron: Electron
      firefox: Firefox
      generic: Onbekende webbrowser
      ie: Internet Explorer
      micro_messenger: MicroMessenger
      nokia: Nokia S40 Ovi Browser
      opera: Opera
      otter: Otter
      phantom_js: PhantomJS
      qq: QQ Browser
      safari: Safari
      uc_browser: UCBrowser
      weibo: Weibo
    current_session: Huidige sessie
    description: "%{browser} op %{platform}"
    explanation: Dit zijn de webbrowsers die momenteel met jouw Mastodonaccount zijn ingelogd.
    ip: IP
    platforms:
      adobe_air: Adobe Air
      android: Android
      blackberry: Blackberry
      chrome_os: ChromeOS
      firefox_os: Firefox OS
      ios: iOS
      linux: Linux
      mac: Mac
      other: Onbekend platform
      windows: Windows
      windows_mobile: Windows Mobile
      windows_phone: Windows Phone
    revoke: Intrekken
    revoke_success: Sessie succesvol ingetrokken
    title: Sessies
  settings:
    account: Account
    account_settings: Accountinstellingen
    appearance: Uiterlijk
    authorized_apps: Geautoriseerde apps
    back: Terug naar Mastodon
    delete: Account verwijderen
    development: Ontwikkelaars
    edit_profile: Profiel bewerken
    export: Exporteren
    featured_tags: Uitgelichte hashtags
    identity_proofs: Identiteitsbewijzen
    import: Importeren
    import_and_export: Importeren en exporteren
    migrate: Accountmigratie
    notifications: Meldingen
    preferences: Voorkeuren
    profile: Profiel
    relationships: Volgers en gevolgden
    two_factor_authentication: Tweestapsverificatie
  statuses:
    attached:
      description: 'Bijlagen: %{attached}'
      image:
        one: "%{count} afbeelding"
        other: "%{count} afbeeldingen"
      video:
        one: "%{count} video"
        other: "%{count} video's"
    boosted_from_html: Geboost van %{acct_link}
    content_warning: 'Tekstwaarschuwing: %{warning}'
    disallowed_hashtags:
      one: 'bevatte een niet toegestane hashtag: %{tags}'
      other: 'bevatte niet toegestane hashtags: %{tags}'
    language_detection: Taal automatisch detecteren
    open_in_web: In de webapp openen
    over_character_limit: Limiet van %{max} tekens overschreden
    pin_errors:
      limit: Je hebt het maximaal aantal toots al vastgezet
      ownership: Een toot van iemand anders kan niet worden vastgezet
      private: Alleen openbare toots kunnen worden vastgezet
      reblog: Een boost kan niet worden vastgezet
    poll:
      total_votes:
        one: "%{count} stem"
        other: "%{count} stemmen"
      vote: Stemmen
    show_more: Meer tonen
    sign_in_to_participate: Meld je aan om aan dit gesprek mee te doen
    title: '%{name}: "%{quote}"'
    visibilities:
      private: Alleen volgers
      private_long: Alleen aan jouw volgers tonen
      public: Openbaar
      public_long: Aan iedereen tonen, ook op openbare tijdlijnen
      unlisted: Minder openbaar
      unlisted_long: Aan iedereen tonen, maar niet op openbare tijdlijnen
  stream_entries:
    pinned: Vastgemaakte toot
    reblogged: boostte
    sensitive_content: Gevoelige inhoud
  terms:
    body_html: |
      <h2>Privacy Policy</h2>
      <h3 id="collect">What information do we collect?</h3>

      <ul>
      <li><em>Basic account information</em>: If you register on this server, you may be asked to enter a username, an e-mail address and a password. You may also enter additional profile information such as a display name and biography, and upload a profile picture and header image. The username, display name, biography, profile picture and header image are always listed publicly.</li>
      <li><em>Posts, following and other public information</em>: The list of people you follow is listed publicly, the same is true for your followers. When you submit a message, the date and time is stored as well as the application you submitted the message from. Messages may contain media attachments, such as pictures and videos. Public and unlisted posts are available publicly. When you feature a post on your profile, that is also publicly available information. Your posts are delivered to your followers, in some cases it means they are delivered to different servers and copies are stored there. When you delete posts, this is likewise delivered to your followers. The action of reblogging or favouriting another post is always public.</li>
      <li><em>Direct and followers-only posts</em>: All posts are stored and processed on the server. Followers-only posts are delivered to your followers and users who are mentioned in them, and direct posts are delivered only to users mentioned in them. In some cases it means they are delivered to different servers and copies are stored there. We make a good faith effort to limit the access to those posts only to authorized persons, but other servers may fail to do so. Therefore it's important to review servers your followers belong to. You may toggle an option to approve and reject new followers manually in the settings. <em>Please keep in mind that the operators of the server and any receiving server may view such messages</em>, and that recipients may screenshot, copy or otherwise re-share them. <em>Do not share any dangerous information over Mastodon.</em></li>
      <li><em>IPs and other metadata</em>: When you log in, we record the IP address you log in from, as well as the name of your browser application. All the logged in sessions are available for your review and revocation in the settings. The latest IP address used is stored for up to 12 months. We also may retain server logs which include the IP address of every request to our server.</li>
      </ul>

      <hr class="spacer" />

      <h3 id="use">What do we use your information for?</h3>

      <p>Any of the information we collect from you may be used in the following ways:</p>

      <ul>
      <li>To provide the core functionality of Mastodon. You can only interact with other people's content and post your own content when you are logged in. For example, you may follow other people to view their combined posts in your own personalized home timeline.</li>
      <li>To aid moderation of the community, for example comparing your IP address with other known ones to determine ban evasion or other violations.</li>
      <li>The email address you provide may be used to send you information, notifications about other people interacting with your content or sending you messages, and to respond to inquiries, and/or other requests or questions.</li>
      </ul>

      <hr class="spacer" />

      <h3 id="protect">How do we protect your information?</h3>

      <p>We implement a variety of security measures to maintain the safety of your personal information when you enter, submit, or access your personal information. Among other things, your browser session, as well as the traffic between your applications and the API, are secured with SSL, and your password is hashed using a strong one-way algorithm. You may enable two-factor authentication to further secure access to your account.</p>

      <hr class="spacer" />

      <h3 id="data-retention">What is our data retention policy?</h3>

      <p>We will make a good faith effort to:</p>

      <ul>
      <li>Retain server logs containing the IP address of all requests to this server, in so far as such logs are kept, no more than 90 days.</li>
      <li>Retain the IP addresses associated with registered users no more than 12 months.</li>
      </ul>

      <p>You can request and download an archive of your content, including your posts, media attachments, profile picture, and header image.</p>

      <p>You may irreversibly delete your account at any time.</p>

      <hr class="spacer"/>

      <h3 id="cookies">Do we use cookies?</h3>

      <p>Yes. Cookies are small files that a site or its service provider transfers to your computer's hard drive through your Web browser (if you allow). These cookies enable the site to recognize your browser and, if you have a registered account, associate it with your registered account.</p>

      <p>We use cookies to understand and save your preferences for future visits.</p>

      <hr class="spacer" />

      <h3 id="disclose">Do we disclose any information to outside parties?</h3>

      <p>We do not sell, trade, or otherwise transfer to outside parties your personally identifiable information. This does not include trusted third parties who assist us in operating our site, conducting our business, or servicing you, so long as those parties agree to keep this information confidential. We may also release your information when we believe release is appropriate to comply with the law, enforce our site policies, or protect ours or others rights, property, or safety.</p>

      <p>Your public content may be downloaded by other servers in the network. Your public and followers-only posts are delivered to the servers where your followers reside, and direct messages are delivered to the servers of the recipients, in so far as those followers or recipients reside on a different server than this.</p>

      <p>When you authorize an application to use your account, depending on the scope of permissions you approve, it may access your public profile information, your following list, your followers, your lists, all your posts, and your favourites. Applications can never access your e-mail address or password.</p>

      <hr class="spacer" />

      <h3 id="children">Site usage by children</h3>

      <p>If this server is in the EU or the EEA: Our site, products and services are all directed to people who are at least 16 years old. If you are under the age of 16, per the requirements of the GDPR (<a href="https://en.wikipedia.org/wiki/General_Data_Protection_Regulation">General Data Protection Regulation</a>) do not use this site.</p>

      <p>If this server is in the USA: Our site, products and services are all directed to people who are at least 13 years old. If you are under the age of 13, per the requirements of COPPA (<a href="https://en.wikipedia.org/wiki/Children%27s_Online_Privacy_Protection_Act">Children's Online Privacy Protection Act</a>) do not use this site.</p>

      <p>Law requirements can be different if this server is in another jurisdiction.</p>

      <hr class="spacer" />

      <h3 id="changes">Changes to our Privacy Policy</h3>

      <p>If we decide to change our privacy policy, we will post those changes on this page.</p>

      <p>This document is CC-BY-SA. It was last updated March 7, 2018.</p>

      <p>Originally adapted from the <a href="https://github.com/discourse/discourse">Discourse privacy policy</a>.</p>
    title: Gebruiksvoorwaarden en privacybeleid van %{instance}
  themes:
    contrast: Mastodon (hoog contrast)
    default: Mastodon (donker)
    mastodon-light: Mastodon (licht)
  time:
    formats:
      default: "%d %B %Y om %H:%M"
      month: "%b %Y"
  two_factor_authentication:
    code_hint: Voer de code in die door de authenticatie-app gegenereerd is
    description_html: Na het instellen van <strong>tweestapsverificatie</strong>, kun je alleen inloggen als je jouw mobiele telefoon bij je hebt. Hiermee genereer je namelijk de in te voeren aanmeldcode.
    disable: Uitschakelen
    enable: Inschakelen
    enabled: Tweestapsverificatie is ingeschakeld
    enabled_success: Inschakelen tweestapsverificatie geslaagd
    generate_recovery_codes: Herstelcodes genereren
    instructions_html: "<strong>Scan deze QR-code in Google Authenticator of een soortgelijke app op jouw mobiele telefoon</strong>. Van nu af aan genereert deze app aanmeldcodes die je bij het inloggen moet invoeren."
    lost_recovery_codes: Met herstelcodes kun je toegang tot jouw account krijgen wanneer je jouw telefoon bent kwijtgeraakt. Wanneer je jouw herstelcodes bent kwijtgeraakt, kan je ze hier opnieuw genereren. Jouw oude herstelcodes zijn daarna ongeldig.
    manual_instructions: Voor het geval je de QR-code niet kunt scannen en het handmatig moet invoeren, vind je hieronder de geheime code in platte tekst.
    recovery_codes: Herstelcodes back-uppen
    recovery_codes_regenerated: Opnieuw genereren herstelcodes geslaagd
    recovery_instructions_html: Wanneer je ooit de toegang verliest tot jouw telefoon, kan je met behulp van een van de herstelcodes hieronder opnieuw toegang krijgen tot jouw account. <strong>Zorg ervoor dat je de herstelcodes op een veilige plek bewaard</strong>. Je kunt ze bijvoorbeeld printen en ze samen met andere belangrijke documenten bewaren.
    setup: Instellen
    wrong_code: De ingevoerde code is ongeldig! Klopt de systeemtijd van de server en die van jouw apparaat?
  user_mailer:
    backup_ready:
      explanation: Je hebt een volledige back-up van jouw Mastodon-account opgevraagd. Het staat nu klaar om te worden gedownload!
      subject: Jouw archief staat klaar om te worden gedownload
      title: Archief ophalen
    warning:
      explanation:
        disable: Zolang jouw account is bevroren blijven jouw accountgegevens intact, maar kun je geen handelingen uitvoeren totdat het account is vrijgegeven.
        silence: Zolang jouw account wordt beperkt, kunnen alleen mensen die jou al volgen jouw toots op deze server zien. Tevens ben je niet zichtbaar in meldingen, gesprekken en op openbare tijdlijnen. Anderen kunnen je echter wel handmatig volgen.
        suspend: Jouw account is opgeschort. Jouw toots en geüploade media zijn onomkeerbaar van deze server verwijderd, en ook o.a. van de servers waar jij volgers had.
      review_server_policies: Serverbeleid bekijken
      subject:
        disable: Jouw account %{acct} is bevroren
        none: Waarschuwing voor %{acct}
        silence: Jouw account %{acct} is nu beperkt
        suspend: Jouw account %{acct} is opgeschort
      title:
        disable: Account bevroren
        none: Waarschuwing
        silence: Account beperkt
        suspend: Account opgeschort
    welcome:
      edit_profile_action: Profiel instellen
      edit_profile_step: Je kunt jouw profiel aanpassen door een avatar (profielfoto) en omslagfoto te uploaden, jouw weergavenaam in te stellen en iets over jezelf te vertellen. Wanneer je nieuwe volgers eerst wilt goedkeuren, kun je jouw account besloten maken.
      explanation: Hier zijn enkele tips om je op weg te helpen
      final_action: Begin berichten te plaatsen
      final_step: 'Begin berichten te plaatsen! Zelfs zonder volgers kunnen jouw openbare berichten door anderen gezien worden, bijvoorbeeld op de lokale tijdlijn en via hashtags. Je wilt jezelf misschien introduceren met de hashtag #introductions.'
      full_handle: Jouw volledige Mastodonadres
      full_handle_hint: Dit geef je aan jouw vrienden, zodat ze jouw berichten kunnen sturen of (vanaf een andere Mastodonserver) kunnen volgen.
      review_preferences_action: Instellingen veranderen
      review_preferences_step: Zorg dat je jouw instellingen naloopt, zoals welke e-mails je wilt ontvangen of voor wie jouw berichten standaard zichtbaar moeten zijn. Wanneer je geen last hebt van bewegende beelden, kun je het afspelen van geanimeerde GIF's inschakelen.
      subject: Welkom op Mastodon
      tip_federated_timeline: De globale tijdlijn toont berichten in het Mastodonnetwerk. Het bevat echter alleen berichten van mensen waar jouw buren mee zijn verbonden, dus het is niet compleet.
      tip_following: Je volgt standaard de beheerder(s) van jouw Mastodonserver. Bekijk de lokale en de globale tijdlijnen om meer interessante mensen te vinden.
      tip_local_timeline: De lokale tijdlijn toont berichten van mensen op %{instance}. Dit zijn jouw naaste buren!
      tip_mobile_webapp: Wanneer jouw mobiele webbrowser Mastodon aan jouw startscherm wilt toevoegen, kun je pushmeldingen ontvangen. Het gedraagt zich op meerdere manieren als een native app!
      tips: Tips
      title: Welkom aan boord %{name}!
  users:
    follow_limit_reached: Je kunt niet meer dan %{limit} accounts volgen
    invalid_email: E-mailadres is ongeldig
    invalid_otp_token: Ongeldige tweestaps-aanmeldcode
    otp_lost_help_html: Als je toegang tot beiden kwijt bent geraakt, neem dan contact op via %{email}
    seamless_external_login: Je bent ingelogd via een externe dienst, daarom zijn wachtwoorden en e-mailinstellingen niet beschikbaar.
    signed_in_as: 'Ingelogd als:'
  verification:
    explanation_html: 'Je kunt <strong>jezelf verifiëren als de eigenaar van de links in de metadata van jouw profiel</strong>. Hiervoor moet op de gelinkte website een link terug naar jouw Mastodonprofiel staan. Deze link <strong>moet</strong> het <code>rel="me"</code>-attribuut bevatten. De omschrijving van de link maakt niet uit. Hier is een voorbeeld:'
    verification: Verificatie<|MERGE_RESOLUTION|>--- conflicted
+++ resolved
@@ -20,19 +20,7 @@
     extended_description_html: |
       <h3>Een goede plek voor richtlijnen</h3>
       <p>De uitgebreide omschrijving is nog niet ingevuld.</p>
-<<<<<<< HEAD
-    features:
-      humane_approach_body: Mastodon heeft van de fouten van andere sociale netwerken geleerd en probeert aan de hand van ethische ontwerpkeuzes misbruik van sociale media te voorkomen.
-      humane_approach_title: Een meer menselijke aanpak
-      not_a_product_body: Mastodon is geen commercieel netwerk. Dus geen advertenties, geen datamining en geen besloten systemen. Er is geen centrale organisatie die alles bepaalt.
-      not_a_product_title: Jij bent een persoon, geen product
-      real_conversation_body: Met 65535 tekens tot jouw beschikking en ondersteuning voor tekst- en media-waarschuwingen, kan je jezelf uiten zoals jij dat wil.
-      real_conversation_title: Voor echte gesprekken gemaakt
-      within_reach_body: Meerdere apps voor iOS, Android en andere platformen, met dank aan het ontwikkelaarsvriendelijke API-systeem, zorgen ervoor dat je overal op de hoogte blijft.
-      within_reach_title: Altijd binnen bereik
-=======
     federation_hint_html: Met een account op %{instance} ben je in staat om mensen die zich op andere Mastodonservers (en op andere plekken) bevinden te volgen.
->>>>>>> 06f906ac
     generic_description: "%{domain} is een server in het Mastodonnetwerk"
     get_apps: Mobiele apps
     hosted_on: Mastodon op %{domain}

---
pt:
  about:
    about_hashtag_html: Estes são toots públicos marcados com <strong>#%{hashtag}</strong>. Podes interagir com eles se tiveres uma conta Mastodon.
    about_mastodon_html: Mastodon é uma rede social baseada em protocolos abertos da web e software livre e gratuito. É descentralizado como e-mail.
    about_this: Sobre esta instância
    administered_by: 'Administrado por:'
    apps: Aplicações móveis
    contact: Contacto
    contact_missing: Não configurado
    contact_unavailable: n.d.
    documentation: Documentação
    extended_description_html: |
      <h3>Um bom lugar para regras</h3>
      <p>A descrição estendida ainda não foi configurada.</p>
<<<<<<< HEAD
    features:
      humane_approach_body: Aprendendo com erros de outras redes sociais, Mastodon tem como objetivo fazer decisões éticas de design para combater o utilização errada de redes sociais.
      humane_approach_title: Uma abordagem mais humana
      not_a_product_body: Mastodon não é uma rede comercial. Sem publicidade, sem recolha de dados ou portas fechadas. Não existe uma autoridade central.
      not_a_product_title: Tu és uma pessoa, não um produto
      real_conversation_body: Com 65535 caracteres à sua disposição e suporte para conteúdo granular e avisos de conteúdo, podes te expressar da forma que desejares.
      real_conversation_title: Feito para conversas reais
      within_reach_body: Várias aplicações para iOS, Android e outras plataformas graças a um ecossistema de API amigável para desenvolvedores, permitem-te que te mantenhas em contacto com os teus amigos em qualquer lugar.
      within_reach_title: Sempre ao teu alcance
=======
>>>>>>> 06f906ac
    generic_description: "%{domain} é um servidor na rede"
    hosted_on: Mastodon em %{domain}
    learn_more: Saber mais
    privacy_policy: Política de privacidade
    source_code: Código fonte
    status_count_after:
      one: publicação
      other: publicações
    status_count_before: Que fizeram
    terms: termos de serviço
    user_count_after:
      one: utilizador
      other: utilizadores
    user_count_before: Casa para
    what_is_mastodon: O que é o Mastodon?
  accounts:
    choices_html: 'escolhas de %{name}:'
    follow: Seguir
    followers:
      one: Seguidor
      other: Seguidores
    following: A seguir
    joined: Aderiu %{date}
    last_active: última vez activo
    link_verified_on: A posse deste link foi verificada em %{date}
    moved_html: "%{name} mudou-se para %{new_profile_link}:"
    network_hidden: Esta informação não está disponível
    nothing_here: Não há nada aqui!
    people_followed_by: Pessoas seguidas por %{name}
    people_who_follow: Pessoas que seguem %{name}
    pin_errors:
      following: Tu tens de estar a seguir a pessoa que pretendes apoiar
    posts:
      one: Publicação
      other: Publicações
    posts_tab_heading: Publicações
    posts_with_replies: Posts e Respostas
    reserved_username: Este nome de utilizadores é reservado
    roles:
      admin: Administrador
      bot: Robô
      moderator: Moderador
    unfollow: Deixar de seguir
  admin:
    account_actions:
      action: Executar acção
      title: Executar acção de moderação em %{acct}
    account_moderation_notes:
      create: Criar
      created_msg: Nota de moderação criada com sucesso!
      delete: Eliminar
      destroyed_msg: Nota de moderação excluída com sucesso!
    accounts:
      are_you_sure: Tens a certeza?
      by_domain: Domínio
      change_email:
        changed_msg: E-mail da conta alterado com sucesso!
        current_email: E-mail actual
        label: Alterar e-mail
        new_email: Novo e-mail
        submit: Alterar e-mail
        title: Alterar e-mail para %{username}
      confirm: Confirme
      confirmed: Confirmado
      confirming: Confirmer
      deleted: Apagada
      demote: Rebaixar
      disable: Desativar
      disable_two_factor_authentication: Desativar 2FA
      disabled: Desativado
      display_name: Nome a mostrar
      domain: Domínio
      edit: Editar
      email: E-mail
      email_status: Estado do correio electrónico
      enable: Ativar
      enabled: Ativado
      feed_url: URL do Feed
      followers: Seguidores
      followers_url: URL dos seguidores
      follows: A seguir
      header: Cabeçalho
      inbox_url: URL da caixa de entrada
      invited_by: Convidado por
      joined: Aderiu
      location:
        all: Todos
        remote: Remoto
        title: Local
      login_status: Estado de início de sessão
      media_attachments: Media anexa
      memorialize: Converter em memorial
      moderation:
        active: Activo
        all: Todos
        silenced: Silenciados
        suspended: Supensos
        title: Moderação
      moderation_notes: Notas de moderação
      most_recent_activity: Actividade mais recente
      most_recent_ip: IP mais recente
      no_limits_imposed: Sem limites impostos
      not_subscribed: Não inscrito
      outbox_url: URL da caixa de saída
      perform_full_suspension: Fazer suspensão completa
      profile_url: URL do perfil
      promote: Promover
      protocol: Protocolo
      public: Público
      push_subscription_expires: A Inscrição PuSH expira
      redownload: Atualizar avatar
      remove_avatar: Remover o avatar
      remove_header: Remover o cabeçalho
      resend_confirmation:
        already_confirmed: Este usuário já está confirmado
        send: Reenviar um email de confirmação
        success: Email de confirmação enviado com sucesso!
      reset: Restaurar
      reset_password: Reset palavra-passe
      resubscribe: Reinscrever
      role: Permissões
      roles:
        admin: Administrador
        moderator: Moderador
        staff: Equipa
        user: Utilizador
      salmon_url: URL Salmon
      search: Pesquisar
      shared_inbox_url: URL da caixa de entrada compartilhada
      show:
        created_reports: Relatórios gerados por esta conta
        targeted_reports: Relatórios feitos sobre esta conta
      silence: Silêncio
      silenced: Silenciada
      statuses: Status
      subscribe: Inscrever-se
      suspended: Suspensa
      title: Contas
      unconfirmed_email: E-mail não confirmado
      undo_silenced: Desfazer silenciar
      undo_suspension: Desfazer supensão
      unsubscribe: Cancelar inscrição
      username: Usuário
      warn: Aviso
    action_logs:
      actions:
        assigned_to_self_report: "%{name} atribuiu o relatório %{target} a si próprios"
        change_email_user: "%{name} alterou o endereço de e-mail do utilizador %{target}"
        confirm_user: "%{name} confirmou o endereço de e-mail do utilizador %{target}"
        create_account_warning: "%{name} enviou um aviso para %{target}"
        create_custom_emoji: "%{name} enviado emoji novo %{target}"
        create_domain_block: "%{name} bloqueou o domínio %{target}"
        create_email_domain_block: "%{name} adicionou na lista negra o domínio de correio electrónico %{target}"
        demote_user: "%{name} rebaixou o utilizador %{target}"
        destroy_custom_emoji: "%{name} destruiu o emoji %{target}"
        destroy_domain_block: "%{name} desbloqueou o domínio %{target}"
        destroy_email_domain_block: "%{name} adicionou na lista branca o domínio de correio electrónico %{target}"
        destroy_status: "%{name} removeu o publicação feita por %{target}"
        disable_2fa_user: "%{name} desactivou o requerimento de autenticação em dois passos para o utilizador %{target}"
        disable_custom_emoji: "%{name} desabilitou o emoji %{target}"
        disable_user: "%{name} desativou o acesso para o utilizador %{target}"
        enable_custom_emoji: "%{name} habilitou o emoji %{target}"
        enable_user: "%{name} ativou o acesso para o utilizador %{target}"
        memorialize_account: "%{name} transformou a conta de %{target} em um memorial"
        promote_user: "%{name} promoveu o utilizador %{target}"
        remove_avatar_user: "%{name} removeu o avatar de %{target}"
        reopen_report: "%{name} reabriu o relatório %{target}"
        reset_password_user: "%{name} restabeleceu a palavra-passe do utilizador %{target}"
        resolve_report: "%{name} recusou o relatório %{target}"
        silence_account: "%{name} silenciou a conta de %{target}"
        suspend_account: "%{name} suspendeu a conta de %{target}"
        unassigned_report: "%{name} não atribuiu o relatório %{target}"
        unsilence_account: "%{name} desativou o silêncio de %{target}"
        unsuspend_account: "%{name} desativou a suspensão de  %{target}"
        update_custom_emoji: "%{name} atualizou o emoji %{target}"
        update_status: "%{name} atualizou o estado de %{target}"
      deleted_status: "(apagou a publicação)"
      title: Registo de auditoria
    custom_emojis:
      by_domain: Domínio
      copied_msg: Cópia local do emoji criada com sucesso
      copy: Copiar
      copy_failed_msg: Não foi possível criar uma cópia local deste emoji
      created_msg: Emoji criado com sucesso!
      delete: Apagar
      destroyed_msg: Emoji destruído com sucesso!
      disable: Desativar
      disabled_msg: Desativado com sucesso este emoji
      enable: Ativar
      enabled_msg: Ativado com sucesso este emoji
      image_hint: PNG de até 50KB
      listed: Listado
      new:
        title: Adicionar novo emoji customizado
      overwrite: Sobrescrever
      shortcode: Código de atalho
      shortcode_hint: Pelo menos 2 caracteres, apenas caracteres alfanuméricos e underscores
      title: Emojis customizados
      unlisted: Não listado
      update_failed_msg: Não foi possível atualizar esse emoji
      updated_msg: Emoji atualizado com sucesso!
      upload: Enviar
    dashboard:
      backlog: trabalhos atrasados
      config: Configuração
      feature_deletions: Eliminações da conta
      feature_invites: Links de convites
      feature_profile_directory: Directório de perfil
      feature_registrations: Registos
      feature_relay: Repetidor da federação
      features: Componentes
      hidden_service: Federação com serviços escondidos
      open_reports: relatórios abertos
      recent_users: Utilizadores recentes
      search: Pesquisa com texto completo
      single_user_mode: Modo de utilizador único
      space: Utilização do espaço
      title: Painel de controlo
      total_users: total de utilizadores
      trends: Tendências
      week_interactions: interacções desta semana
      week_users_active: activo esta semana
      week_users_new: utilizadores nesta semana
    domain_blocks:
      add_new: Adicionar novo
      created_msg: Bloqueio do domínio está a ser processado
      destroyed_msg: Bloqueio de domínio está a ser removido
      domain: Domínio
      new:
        create: Criar bloqueio
        hint: O bloqueio de dominio não vai previnir a criação de entradas na base de dados, mas irá retroativamente e automaticamente aplicar métodos de moderação específica nessas contas.
        severity:
          desc_html: "<strong>Silenciar</strong> irá fazer com que os posts dessas contas sejam invisíveis para todos que não a seguem. <strong>Supender</strong> irá eliminar todo o conteúdo guardado dessa conta, media e informação de perfil.Usa <strong>Nenhum</strong> se  apenas desejas rejeitar arquivos de media."
          noop: Nenhum
          silence: Silenciar
          suspend: Suspender
        title: Novo bloqueio de domínio
      reject_media: Rejeitar ficheiros de media
      reject_media_hint: Remove localmente arquivos armazenados e rejeita fazer guardar novos no futuro. Irrelevante na suspensão
      reject_reports: Rejeitar relatórios
      reject_reports_hint: Ignorar todos os relatórios vindos deste domínio. Irrelevantes para efectuar suspensões
      rejecting_media: a rejeitar ficheiros de media
      rejecting_reports: a rejeitar relatórios
      severity:
        silence: silenciado
        suspend: suspenso
      show:
        affected_accounts:
          one: Uma conta na base de dados afectada
          other: "%{count} contas na base de dados afectadas"
        retroactive:
          silence: Não silenciar todas as contas existentes nesse domínio
          suspend: Não suspender todas as contas existentes nesse domínio
        title: Remover o bloqueio de domínio de %{domain}
        undo: Anular
      undo: Anular
    email_domain_blocks:
      add_new: Adicionar novo
      created_msg: Bloqueio de domínio de email criado com sucesso
      delete: Eliminar
      destroyed_msg: Bloqueio de domínio de email excluído com sucesso
      domain: Domínio
      new:
        create: Adicionar domínio
        title: Novo bloqueio de domínio de email
      title: Bloqueio de Domínio de Email
    followers:
      back_to_account: Voltar à conta
      title: Seguidores de %{acct}
    instances:
      by_domain: Domínio
      delivery_available: Entrega disponível
      known_accounts:
        one: "%{count} conta conhecida"
        other: "%{count} contas conhecidas"
      moderation:
        all: Todas
        limited: Limitadas
        title: Moderação
      title: Instâncias conhecidas
      total_blocked_by_us: Bloqueadas por nós
      total_followed_by_them: Seguidas por eles
      total_followed_by_us: Seguidas por nós
      total_reported: Relatórios sobre eles
      total_storage: Anexos de media
    invites:
      deactivate_all: Desactivar todos
      filter:
        all: Todos
        available: Disponíveis
        expired: Expirados
        title: Filtro
      title: Convites
    relays:
      add_new: Adicionar novo repetidor
      delete: Apagar
      description_html: Um <strong>repetidor da federação</strong> é um servidor intermediário que troca grandes volumes de publicações públicas entre servidores que o subscrevem e publicam. <strong>Ele pode ajudar pequenos e médios servidores a descobrir conteúdo do "fediverse"</strong>que, de outro modo, exigiria que os utilizadores locais seguissem manualmente outras pessoas em servidores remotos.
      disable: Desactivar
      disabled: Desactivado
      enable: Activar
      enable_hint: Uma vez activado, o teu servidor irá subscrever a todas as publicações deste repetidor e irá começar a enviar as suas publicações públicas para ele.
      enabled: Ativado
      inbox_url: URL do repetidor
      pending: À espera da aprovação do repetidor
      save_and_enable: Guardar e ativar
      setup: Configurar uma ligação ao repetidor
      status: Estado
      title: Retransmissores
    report_notes:
      created_msg: Relatório criado com sucesso!
      destroyed_msg: Relatório apagado com sucesso!
    reports:
      account:
        note: nota
        report: relatório
      action_taken_by: Ação tomada por
      are_you_sure: Tens a certeza?
      assign_to_self: Atribuí-me a mim
      assigned: Atribuído ao moderador
      comment:
        none: Nenhum
      created_at: Relatado
      mark_as_resolved: Marcar como resolvido
      mark_as_unresolved: Marcar como não resolvido
      notes:
        create: Adicionar nota
        create_and_resolve: Resolver com nota
        create_and_unresolve: Reabrir com nota
        delete: Apagar
        placeholder: Descreve as ações que foram tomadas ou quaisquer outras atualizações relacionadas...
      reopen: Reabrir relatório
      report: 'Denúncia #%{id}'
      reported_account: Conta denunciada
      reported_by: Denúnciada por
      resolved: Resolvido
      resolved_msg: Relatório resolvido com sucesso!
      status: Estado
      title: Denúncias
      unassign: Não atribuir
      unresolved: Por resolver
      updated_at: Atualizado
    settings:
      activity_api_enabled:
        desc_html: Contagem semanais de publicações locais, utilizadores activos e novos registos
        title: Publicar estatísticas agregadas sobre atividade dos utilizadores
      bootstrap_timeline_accounts:
        desc_html: Separa os nomes de utilizadores por vírgulas. Funciona apenas com contas locais e desbloqueadas. O padrão quando vazio são todos os administradores locais.
        title: Seguidores predefinidos para novas contas
      contact_information:
        email: Inserir um endereço de email para tornar público
        username: Insira um nome de utilizador
      custom_css:
        desc_html: Modificar a aparência com CSS carregado em cada página
        title: CSS personalizado
      hero:
        desc_html: Apresentado na primeira página. Pelo menos 600x100px recomendados. Quando não é definido, é apresentado o thumbnail do servidor
        title: Imagem Hero
      mascot:
        desc_html: Apresentada em múltiplas páginas. Pelo menos 293x205px recomendados. Quando não é definida, é apresentada a mascote predefinida
        title: Imagem da mascote
      peers_api_enabled:
        desc_html: Nomes de domínio que esta instância encontrou no fediverso
        title: Publicar lista de instâncias descobertas
      preview_sensitive_media:
        desc_html: Previsualização de links noutros websites irá apresentar uma miniatura, mesmo que a media seja marcada como sensível
        title: Mostrar media sensível em previsualizações OpenGraph
      profile_directory:
        desc_html: Permite aos utilizadores serem descobertos
        title: Ativar directório do perfil
      registrations:
        closed_message:
          desc_html: Mostrar na página inicial quando registos estão encerrados<br/>Podes usar tags HTML
          title: Mensagem de registos encerrados
        deletion:
          desc_html: Permite a qualquer um apagar a conta
          title: Permitir eliminar contas
        min_invite_role:
          disabled: Ninguém
          title: Permitir convites de
      show_known_fediverse_at_about_page:
        desc_html: Quando comutado, irá mostrar a previsualização de publicações de todo o fediverse conhecido. De outro modo só mostrará publicações locais.
        title: Mostrar o fediverse conhecido na previsualização da cronologia
      show_staff_badge:
        desc_html: Mostrar um crachá da equipa na página de utilizador
        title: Mostrar crachá da equipa
      site_description:
        desc_html: Mostrar como parágrafo na página inicial e usado como meta tag.Podes usar tags HTML, em particular <code>&lt;a&gt;</code> e <code>&lt;em&gt;</code>.
        title: Descrição do site
      site_description_extended:
        desc_html: Mostrar na página de mais informações<br/>Podes usar tags HTML
        title: Página de mais informações
      site_short_description:
        desc_html: Mostrada na barra lateral e em etiquetas de metadados. Descreve o que o Mastodon é e o que torna este servidor especial num único parágrafo. Se deixada em branco, remete para a descrição do servidor.
        title: Breve descrição do servidor
      site_terms:
        desc_html: Podes escrever a tua própria política de privacidade, termos de serviço, entre outras coisas. Podes usar tags HTML
        title: Termos de serviço customizados
      site_title: Título do site
      thumbnail:
        desc_html: Usada para visualizações via OpenGraph e API. Recomenda-se 1200x630px
        title: Miniatura da instância
      timeline_preview:
        desc_html: Exibir a linha temporal pública na página inicial
        title: Visualização da linha temporal
      title: Preferências do site
    statuses:
      back_to_account: Voltar para página da conta
      batch:
        delete: Eliminar
        nsfw_off: NSFW OFF
        nsfw_on: NSFW ON
      failed_to_execute: Falhou ao executar
      media:
        title: Média
      no_media: Não há média
      no_status_selected: Nenhum estado foi alterado porque nenhum foi selecionado
      title: Estado das contas
      with_media: Com media
    subscriptions:
      callback_url: URL de Callback
      confirmed: Confirmado
      expires_in: Expira em
      last_delivery: Última entrega
      topic: Tópico
    tags:
      accounts: Contas
      hidden: Escondidas
      hide: Esconder no diretório
      unhide: Mostrar no diretório
      visible: Visível
    title: Administração
    warning_presets:
      add_new: Adicionar novo
      delete: Apagar
      edit: Editar
      edit_preset: Editar o aviso predefinido
      title: Gerir os avisos predefinidos
  admin_mailer:
    new_report:
      body: "%{reporter} relatou %{target}"
      body_remote: Alguém de %{domain} relatou %{target}
      subject: Novo relatório sobre %{instance} (#%{id})
  application_mailer:
    notification_preferences: Alterar preferências de e-mail
    settings: 'Alterar preferências de email: %{link}'
    view: 'Ver:'
    view_profile: Ver perfil
    view_status: Ver publicação
  applications:
    created: Aplicação criada com sucesso
    destroyed: Aplicação eliminada com sucesso
    invalid_url: O URL é inválido
    regenerate_token: Regenerar token de acesso
    token_regenerated: Token de acesso regenerado com sucesso
    warning: Cuidado com estes dados. Não partilhar com ninguém!
    your_token: O teu token de acesso
  auth:
    change_password: Palavra-passe
    confirm_email: Confirmar e-mail
    delete_account: Eliminar conta
    delete_account_html: Se desejas eliminar a conta, podes <a href="%{path}">continua aqui</a>. Uma confirmação será pedida.
    didnt_get_confirmation: Não recebeu o email de confirmação?
    forgot_password: Esqueceste a palavra-passe?
    invalid_reset_password_token: Token de modificação da palavra-passe é inválido ou expirou. Por favor, solicita um novo.
    login: Entrar
    logout: Sair
    migrate_account: Mudar para uma conta diferente
    migrate_account_html: Se desejas redirecionar esta conta para uma outra podes<a href="%{path}">configurar isso aqui</a>.
    or_log_in_with: Ou iniciar sessão com
    register: Registar
    resend_confirmation: Reenviar instruções de confirmação
    reset_password: Criar nova palavra-passe
    security: Alterar palavra-passe
    set_new_password: Editar palavra-passe
  authorize_follow:
    already_following: Tu já estás a seguir esta conta
    error: Infelizmente, ocorreu um erro ao buscar a conta remota
    follow: Seguir
    follow_request: 'Enviaste uma solicitação de seguidor para:'
    following: 'Sucesso! Agora estás a seguir a:'
    post_follow:
      close: Ou podes simplesmente fechar esta janela.
      return: Voltar ao perfil do utilizador
      web: Voltar à página inicial
    title: Seguir %{acct}
  datetime:
    distance_in_words:
      about_x_months: "%{count} meses"
      about_x_years: "%{count} anos"
      almost_x_years: "%{count} anos"
      half_a_minute: Justo agora
      less_than_x_minutes: "%{count} meses"
      less_than_x_seconds: Justo agora
      over_x_years: "%{count} anos"
      x_days: "%{count} dias"
      x_minutes: "%{count} minutos"
      x_months: "%{count} meses"
      x_seconds: "%{count} segundos"
  deletes:
    bad_password_msg: Boa tentativa, hackers! Palavra-passe incorreta
    confirm_password: Introduz a palavra-passe atual para verificar a tua identidade
    description_html: Isto vai <strong>permanente e irreversivelmente</strong> remover conteúdo da tua conta e desativá-la. O teu nome de utilizador permanecerá reservado para prevenir futuros roubos de identidade.
    proceed: Eliminar conta
    success_msg: A tua conta foi eliminada com sucesso
    warning_html: |-
      Apenas a eliminação de conteúdo desta instância é garantido.
      Conteúdo que tenha sido partilhado com outras instâncias muito provavelmente deixará pegadas. Servidores offline e servidores que se desinscreveram das tuas atualizações não  atualizarão as suas bases de dados.
    warning_title: Disponibilidade de conteúdo disseminado
  directories:
    directory: Dirétorio de perfil
    enabled: Neste momento tu estás listado no dirétorio.
    enabled_but_waiting: Tu escolheste ser listado no diretório, mas ainda não tens o número mínimo de seguidores (%{min_followers}) para integrares esta lista.
    explanation: Descobre utilizadores com base nos seus interesses
    explore_mastodon: Explorar %{title}
    how_to_enable: Tu ainda não integras este directório. Podes fazer isso abaixo. Usa hashtags na tua biografia para seres listado em hashtags específicas!
    people:
      one: "%{count} pessoa"
      other: "%{count} pessoas"
  errors:
    '403': Não tens a permissão necessária para ver esta página.
    '404': A página que estás a procurar não existe.
    '410': A página que estás a procurar não existe mais.
    '422':
      content: "A verificação de segurança falhou. \nDesativaste o uso de cookies?"
      title: A verificação de segurança falhou
    '429': Desacelerado
    '500':
      content: Desculpe, mas algo correu mal.
      title: Esta página não está correta
    noscript_html: Para usar o aplicativo web do Mastodon, por favor ativa o JavaScript. Alternativamente, experimenta um dos <a href="%{apps_path}">apps nativos</a> para o Mastodon na sua plataforma.
  exports:
    archive_takeout:
      date: Data
      download: Descarregar o teu arquivo
      hint_html: Podes pedir um arquivo das tuas <strong> publicações e ficheiros de media carregados</strong>. Os dados do ficheiro exportado estarão no formato ActivityPub, que pode ser lido com qualquer software compatível. Tu podes pedir um arquivo destes a cada 7 dias.
      in_progress: A compilar o seu arquivo...
      request: Pede o teu arquivo
      size: Tamanho
    blocks: Bloqueaste
    domain_blocks: Bloqueios de domínio
    follows: Segues
    lists: Listas
    mutes: Tens em silêncio
    storage: Armazenamento de média
  featured_tags:
    add_new: Adicionar nova
    errors:
      limit: Já atingiste o limite máximo de hashtags
  filters:
    contexts:
      home: Cronologia inicial
      notifications: Notificações
      public: Cronologias públicas
      thread: Conversações
    edit:
      title: Editar filtros
    errors:
      invalid_context: Inválido ou nenhum contexto fornecido
      invalid_irreversible: Filtragem irreversível só funciona no contexto das notificações ou do início
    index:
      delete: Apagar
      title: Filtros
    new:
      title: Adicionar novo filtro
  footer:
    developers: Responsáveis pelo desenvolvimento
    more: Mais…
    resources: Recursos
  generic:
    changes_saved_msg: Alterações guardadas!
    copy: Copiar
    save_changes: Guardar alterações
    validation_errors:
      one: Algo não está correcto. Por favor vê o erro abaixo
      other: Algo não está correto. Por favor vê os %{count} erros abaixo
  imports:
    modes:
      merge: Juntar
      merge_long: Manter os registos existentes e adicionar novos registos
      overwrite: Escrever por cima
      overwrite_long: Substituir os registos atuais pelos novos
    preface: Podes importar dados que tenhas exportado de outra instância, como a lista de pessoas que segues ou bloqueadas.
    success: Os teus dados foram enviados com sucesso e serão processados em breve
    types:
      blocking: Lista de bloqueio
      domain_blocking: Lista de domínios bloqueados
      following: Lista de pessoas que estás a seguir
      muting: Lista de utilizadores silenciados
    upload: Enviar
  in_memoriam_html: Em memória.
  invites:
    delete: Desativar
    expired: Expirados
    expires_in:
      '1800': 30 minutos
      '21600': 6 horas
      '3600': 1 hora
      '43200': 12 horas
      '604800': 1 semana
      '86400': 1 dia
    expires_in_prompt: Nunca
    generate: Gerar
    invited_by: 'Tu foste convidado por:'
    max_uses:
      one: 1 uso
      other: "%{count} usos"
    max_uses_prompt: Sem limite
    prompt: Gerar e partilhar ligações com outras pessoas para permitir acesso a essa instância
    table:
      expires_at: Expira
      uses: Usos
    title: Convidar pessoas
  lists:
    errors:
      limit: Número máximo de listas alcançado
  media_attachments:
    validations:
      images_and_video: Não é possível anexar um vídeo a uma publicação que já contém imagens
      too_many: Não é possível anexar mais de 4 arquivos
  migrations:
    acct: username@domain da nova conta
    currently_redirecting: 'O teu perfil está configurado para redirecionar para:'
    proceed: Salvar
    updated_msg: As configurações de migração da tua conta foram atualizadas com sucesso!
  moderation:
    title: Moderação
  notification_mailer:
    digest:
      action: Ver todas as notificações
      body: Aqui tens um breve resumo do que perdeste desde o último acesso a %{since}
      mention: "%{name} mencionou-te em:"
      new_followers_summary:
        one: Tens um novo seguidor! Boa!
        other: Tens %{count} novos seguidores! Fantástico!
      subject:
        one: "1 nova notificação desde o último acesso \U0001F418"
        other: "%{count} novas notificações desde o  último acesso \U0001F418"
      title: Enquanto estiveste ausente…
    favourite:
      body: 'O teu post foi adicionado aos favoritos por %{name}:'
      subject: "%{name} adicionou o teu post aos favoritos"
      title: Novo favorito
    follow:
      body: "%{name} é teu seguidor!"
      subject: "%{name} começou a seguir-te"
      title: Novo seguidor
    follow_request:
      action: Gerir pedidos de seguidores
      body: "%{name} solicitou autorização para te seguir"
      subject: 'Seguidor pendente: %{name}'
      title: Nova solicitação de seguidor
    mention:
      action: Responder
      body: 'Foste mencionado por %{name}:'
      subject: "%{name} mencionou-te"
      title: Nova menção
    reblog:
      body: 'O teu post foi partilhado por %{name}:'
      subject: "%{name} partilhou o teu post"
      title: Nova partilha
  pagination:
    newer: Mais nova
    next: Seguinte
    older: Mais velha
    prev: Anterior
  polls:
    errors:
      already_voted: Tu já votaste nesta sondagem
      duplicate_options: contém itens duplicados
      duration_too_long: está demasiado à frente no futuro
      duration_too_short: é demasiado cedo
      expired: A sondagem já terminou
      over_character_limit: não pode ter mais do que %{max} caracteres cada um
      too_few_options: tem de ter mais do que um item
      too_many_options: não pode conter mais do que %{max} itens
  preferences:
    other: Outro
  remote_follow:
    acct: Entre seu usuário@domínio do qual quer seguir
    missing_resource: Não foi possível achar a URL de redirecionamento para sua conta
    no_account_html: Não tens uma conta? Tu podes <a href='%{sign_up_path}' target='_blank'> aderir aqui</a>
    proceed: Prossiga para seguir
    prompt: 'Você vai seguir:'
    reason_html: "<strong> Porque é que este passo é necessário?</strong> <code>%{instance}</code> pode não ser o servidor onde tu estás registado. Por isso, nós precisamos de te redirecionar para o teu servidor inicial em primeiro lugar."
  remote_interaction:
    favourite:
      proceed: Prosseguir para os favoritos
      prompt: 'Queres favoritar esta publicação:'
    reblog:
      proceed: Prosseguir com partilha
      prompt: 'Queres partilhar esta publicação:'
    reply:
      proceed: Prosseguir com resposta
      prompt: 'Queres responder a esta publicação:'
  remote_unfollow:
    error: Erro
    title: Título
    unfollowed: Não seguido
  scheduled_statuses:
    over_daily_limit: Excedeste o limite de %{limit} publicações agendadas para esse dia
    over_total_limit: Tu excedeste o limite de %{limit} publicações agendadas
    too_soon: A data de agendamento tem de ser futura
  sessions:
    activity: Última atividade
    browser: Navegador
    browsers:
      generic: Navegador desconhecido
      nokia: Navegador Nokia S40 Ovi
      otter: Lontra
    current_session: Sessão atual
    description: "%{browser} em %{platform}"
    explanation: Estes são os navegadores que estão conectados com a tua conta do Mastodon.
    platforms:
      firefox_os: SO Firefox
      other: Plataforma desconhecida
    revoke: Revogar
    revoke_success: Sessão revogada com sucesso
    title: Sessões
  settings:
    authorized_apps: Aplicativos autorizados
    back: Voltar ao Mastodon
    delete: Eliminação da conta
    development: Desenvolvimento
    edit_profile: Editar perfil
    export: Exportar dados
    featured_tags: Hashtags destacadas
    import: Importar
    migrate: Migração de conta
    notifications: Notificações
    preferences: Preferências
    two_factor_authentication: Autenticação em dois passos
  statuses:
    attached:
      description: 'Anexadas: %{attached}'
      image:
        one: "%{count} imagem"
        other: "%{count} imagens"
      video:
        one: "%{count} vídeo"
        other: "%{count} vídeos"
    boosted_from_html: Partilhadas de %{acct_link}
    content_warning: 'Aviso de conteúdo: %{warning}'
    disallowed_hashtags:
      one: 'continha uma hashtag proibida: %{tags}'
      other: 'continha as hashtags proibidas: %{tags}'
    language_detection: Detectar automaticamente a língua
    open_in_web: Abrir no browser
    over_character_limit: limite de caracter excedeu %{max}
    pin_errors:
      limit: Já fixaste a quantidade máxima de publicações
      ownership: Posts de outras pessoas não podem ser fixados
      private: Post não-público não pode ser fixado
      reblog: Não podes fixar uma partilha
    poll:
      total_votes:
        one: "%{count} voto"
        other: "%{count} votos"
      vote: Votar
    show_more: Mostrar mais
    sign_in_to_participate: Inicie a sessão para participar na conversa
    visibilities:
      private: Mostrar apenas para seguidores
      private_long: Mostrar apenas para seguidores
      public: Público
      public_long: Todos podem ver
      unlisted: Público, mas não mostre no timeline público
      unlisted_long: Todos podem ver, porém não será postado nas timelines públicas
  stream_entries:
    pinned: Toot fixado
    reblogged: partilhado
    sensitive_content: Conteúdo sensível
  terms:
    body_html: |
      <h2>Política de privacidade</h2>
      <h3 id="collect">Que informação nós recolhemos?</h3>

      <ul>
      <li><em>Informação básica da conta</em>: Se te registares neste servidor, pode-te ser pedido que indiques um nome de utilizador, um endereço de e-mail e uma palavra-passe. Também podes introduzir informação adicional de perfil, tal como um nome a mostrar e dados biográficos, que carregues uma fotografia para o teu perfil e para o cabeçalho. O nome de utilizador, o nome a mostrar, a biografia, a imagem de perfil e a imagem de cabeçalho são sempre listados publicamente.</li>
      <li><em>Publicações, seguimento e outra informação pública</em>: A lista de pessoas que tu segues é pública, o mesmo é verdade para os teus seguidores. Quando tu publicas uma mensagem, a data e a hora são guardados, tal como a aplicação a partir da qual a mensagem foi enviada. As mensagens podem conter anexos multimédia, tais como fotografias ou vídeos. Publicações públicas e não listadas são acessíveis publicamente. Quando expões uma publicação no teu perfil, isso é também informação disponível publicamente. As tuas publicações são enviadas aos teus seguidores. Em alguns casos isso significa que elas são enviadas para servidores diferentes onde são guardadas cópias. Quando tu apagas publicações, isso também é enviado para os teus seguidores. A acção de republicar ou favoritar outra publicação é sempre pública.</li>
      <li><em>Publicações directas e exclusivas para seguidores</em>: Todas as publicações são guardadas e processadas no servidor. Publicações exclusivas para seguidores são enviadas para os teus seguidores e para utilizadores que são nelas mencionados. As publicações directas são enviadas apenas para os utilizadores nelas mencionados. Em alguns casos isso significa que elas são enviadas para diferentes servidores onde são guardadas cópias das mesmas. Nós fazemos um grande esforço para limitar o acesso a estas publicações aos utilizadores autorizados, mas outros servidores podem falhar neste objectivo.  Por isso, tu deves rever os servidores a que os teus seguidores pertencem. Tu podes activar uma opção para aprovar e rejeitar manualmente novos seguidores nas configurações. <em>Por favor, tem em mente que os gestores do servidor e qualquer servidor que receba a publicação pode lê-la</em>e que os destinatários podem fazer uma captura de tela, copiar ou partilhar a publicação. <em>Não partilhes qualquer informação perigosa no Mastodon.</em></li>
      <li><em>IPs e outros metadados</em>: Quando inicias sessão, nós guardamos o endereço de IP a partir do qual iniciaste a sessão, tal como o nome do teu navegador. Todas as sessões estão disponíveis para verificação e revogação nas configurações. O último endereço de IP usado é guardado até 12 meses. Nós também podemos guardar registos de servidor, os quais incluem o endereço de IP de cada pedido dirigido ao nosso servidor.</li>
      </ul>

      <hr class="spacer" />

      <h3 id="use">Para que usamos a tua informação?</h3>

      <p>Qualquer informação que recolhemos sobre ti pode ser usada dos seguintes modos:</p>

      <ul>
      <li>Para providenciar a funcionalidade central do Mastodon. Tu só podes interagir com o conteúdo de outras pessoas e publicar o teu próprio conteúdo depois de teres iniciado sessão. Por exemplo, tu podes seguir outras pessoas para veres as suas publicações na tua cronologia inicial personalizada. </li>
      <li>Para ajudar na moderação da comunidade para, por exemplo, comparar o teu endereço IP com outros conhecidos, para determinar a fuga ao banimento ou outras violações.</li>
      <li>O endereço de e-mail que tu forneces pode ser usado para te enviar informações e/ou notificações sobre outras pessoas que estão a interagir com o teu conteúdo ou a enviar-te mensagens, para responderes a inquéritos e/ou outros pedidos ou questões.</li>
      </ul>

      <hr class="spacer" />

      <h3 id="protect">Como é que nós protegemos a tua informação?</h3>

      <p>Nós implementamos uma variedade de medidas de segurança para garantir a segurança da tua informação pessoal quando tu introduzes, submetes ou acedes à mesma. Entre outras coisas, a tua sessão de navegação, tal como o tráfego entre as tuas aplicações e a API, estão seguras por SSL e a tua palavra-passe é codificada usando um forte algoritmo de sentido único. Tu podes activar a autenticação em dois passos para aumentares ainda mais a segurança do acesso à tua conta.</p>

      <hr class="spacer" />

      <h3 id="data-retention">Qual é a nossa política de retenção de dados?</h3>

      <p>Nós envidaremos todos os esforços no sentido de:</p>

      <ul>
      <li>Guardar registos do servidor contendo o endereço de IP de todos os pedidos feitos a este  servidor, considerando que estes registos não serão guardados por mais de 90 dias.</li>
      <li>Guardar os endereços de IP associados aos utilizadores registados durante um período que não ultrapassará os 12 meses.</li>
      </ul>

      <p>Tu podes pedir e descarregar um ficheiro com o teu conteúdo, incluindo as tuas publicações, os ficheiros multimédia, a imagem de perfil e a imagem de cabeçalho.</p>

      <p>Tu podes apagar a tua conta de modo definitivo e a qualquer momento.</p>

      <hr class="spacer"/>

      <h3 id="cookies">Usamos cookies?</h3>

      <p>Sim. Cookies são pequenos ficheiros que um site ou o seu fornecedor de serviço transfere para o disco rígido do teu computador através do teu navegador (se tu permitires). Estes cookies permitem ao site reconhecer o teu navegador e, se tu tiveres uma conta registada, associá-lo a ela.</p>

      <p>Nós usamos os cookies para compreender e guardar as tuas preferências para as visitas futuras.</p>

      <hr class="spacer" />

      <h3 id="disclose">Nós divulgamos alguma informação para entidades externas?</h3>

      <p>Nós não vendemos, trocamos ou transferimos de qualquer modo a tua informação pessoal que seja identificável para qualquer entidade externa. Isto não inclui terceiros de confiança que nos ajudam a manter o nosso site, conduzir o nosso negócio ou prestar-te este serviço, desde que esses terceiros concordem em manter essa informação confidencial. Poderemos também revelar a tua informação quando nós acreditamos que isso é apropriado para cumprir a lei, forçar a aplicação dos nossos termos de serviço ou proteger os direitos, propriedade e segurança, nossos e de outrem.</p>

      <p>O teu conteúdo público pode ser descarregado por outros servidores na rede. As tuas publicações públicas e exclusivas para os teus seguidores são enviadas para os servidores onde os teus seguidores residem e as mensagens directas são entregues aos servidores dos seus destinatários, no caso desses seguidores ou destinatários residirem num servidor diferente deste.</p>

      <p>Quando tu autorizas uma aplicação a usar a tua conta, dependendo da abrangência das permissões que tu aprovas, ela pode ter acesso à informação pública do teu perfil, à lista de quem segues, aos teus seguidores, às tuas listas, a todas as tuas publicações e aos teus favoritos. As aplicações nunca terão acesso ao teu endereço de e-mail ou à tua palavra-passe.</p>

      <hr class="spacer" />

      <h3 id="children">Utilização do site por crianças</h3>

      <p>Se este servidor estiver na EU ou na EEA: O nosso site, produtos e serviços são todos dirigidos a pessoas que têm, pelo menos, 16 de idade. Se tu tens menos de 16 anos, devido aos requisitos da GDPR (<a href="https://en.wikipedia.org/wiki/General_Data_Protection_Regulation">General Data Protection Regulation</a>) não uses este site.</p>

      <p>Se este servidor estiver nos EUA: O nosso site, produtos e serviços são todos dirigidos a pessoas que têm, pelo menos, 13 anos de idade. Se tu tens menos de 13 anos de idade, devido aos requisitos da COPPA (<a href="https://en.wikipedia.org/wiki/Children%27s_Online_Privacy_Protection_Act">Children's Online Privacy Protection Act</a>) não uses este site.</p>

      <p>Os requisitos legais poderão ser diferentes se este servidor estiver noutra jurisdição.</p>

      <hr class="spacer" />

      <h3 id="changes">Alterações à nossa Política de Privacidade</h3>

      <p>Se nós decidirmos alterar a nossa política de privacidade, nós iremos publicar essas alterações nesta página.</p>

      <p>Este documento é CC-BY-SA. Ele foi actualizado pela última vez em 7 de Março 2018.</p>

      <p>Originalmente adaptado de <a href="https://github.com/discourse/discourse">Discourse privacy policy</a>.</p>
    title: "%{instance} Termos de Serviço e Política de Privacidade"
  themes:
    contrast: Mastodon (Elevado contraste)
    default: Mastodon
    mastodon-light: Mastodon (Leve)
  two_factor_authentication:
    code_hint: Entre o código gerado pelo seu aplicativo para confirmar
    description_html: Se ativar a <strong>autenticação em dois passos</strong>, quando logar será necessário o seu telefone que vai gerar os tokens para validação.
    disable: Desativar
    enable: Ativar
    enabled: A autenticação em dois passos está ativada
    enabled_success: Autenticação em dois passos ativada com sucesso
    generate_recovery_codes: Gerar códigos para recuperar conta
    instructions_html: "<strong>Scaneie este código QR no seu Google Authenticator ou aplicativo similar no seu telefone</strong>. A partir de agora seu aplicativo irá gerar tokens que deverão ser digitados para você logar."
    lost_recovery_codes: Códigos de recuperação permite que você recupere o acesso a sua conta se você perder seu telefone. Se você perder os códigos de recuperação, você pode regera-los aqui. Seus códigos antigos serão invalidados.
    manual_instructions: 'Se você não puder scanear o código QR e precisa digita-los manualmente, aqui está o segredo em texto.:'
    recovery_codes: Cópia de segurança dos códigos de recuperação
    recovery_codes_regenerated: Códigos de recuperação foram gerados com sucesso
    recovery_instructions_html: Se tu alguma vez perderes o teu smartphone, to poderás usar um dos códigos de recuperação para voltares a ter acesso à tua conta. <strong>Mantém os códigos de recuperação seguros</strong>. Por exemplo, tu podes imprimi-los e guardá-los junto a outros documentos importantes.
    setup: Configurar
    wrong_code: O código inserido é invalido! O horário do servidor e o horário do seu aparelho estão corretos?
  user_mailer:
    backup_ready:
      explanation: Pediste uma cópia completa da tua conta Mastodon. Ela já está pronta para descarregares!
      subject: O teu arquivo está pronto para descarregar
      title: Arquivo de ficheiros
    warning:
      explanation:
        disable: Enquanto a tua conta está congelada, os seus dados permanecem intactos, mas tu não podes executar quaisquer acções até que ela seja desbloqueada.
        silence: Enquanto a tua conta estiver limitada, só pessoas que já estiveres a seguir irão ver as tuas publicações neste servidor e poderás ser excluído de várias listagens públicas. No entanto, outros ainda te poderão seguir de forma manual.
        suspend: A tua conta foi suspensa e todas as tuas publicações e os teus ficheiros de media foram irreversivelmente removidos deste servidor e dos servidores onde tinhas seguidores.
      review_server_policies: Revê as políticas do servidor
      subject:
        disable: A tua conta %{acct} foi congelada
        none: Aviso para %{acct}
        silence: A tua conta %{acct} foi limitada
        suspend: A tua conta %{acct} foi suspensa
      title:
        disable: Conta congelada
        none: Aviso
        silence: Conta limitada
        suspend: Conta suspensa
    welcome:
      edit_profile_action: Configura o perfil
      edit_profile_step: Tu podes personalizar o teu perfil por carregar um avatar, cabeçalho, alterar o teu nickname e mais. Se tu preferires rever os novos seguidores antes deles te poderem seguir, podes bloquear a tua conta.
      explanation: Aqui estão algumas dicas para começares
      final_action: Começa a publicar
      final_step: 'Começa a publicar! Mesmo sem seguidores, as tuas mensagens públicas podem ser vistas por outros, por exemplo, na cronologia local e em hashtags. Tu podes querer apresentar-te na hashtag #introductions.'
      full_handle: O teu nome completo
      full_handle_hint: Isto é o que tu dirias aos teus amigos para que eles te possam enviar mensagens ou seguir-te a partir de outro servidor.
      review_preferences_action: Alterar preferências
      review_preferences_step: Certifica-te de configurar as tuas preferências, tais como os e-mails que gostarias de receber ou o nível de privacidade que desejas que as tuas publicações tenham por defeito. Se não sofres de enjoo, podes activar a opção GIF autoplay.
      subject: Bem-vindo ao Mastodon
      tip_federated_timeline: A cronologia federativa é uma visão global da rede Mastodon. Mas só inclui pessoas que os teus vizinhos subscrevem, por isso não é uma visão completa.
      tip_following: Tu segues o(s) administrador(es) do teu servidor por defeito. Para encontrares mais pessoas interessantes, procura nas cronologias local e federativa.
      tip_local_timeline: A cronologia local é uma visão global das pessoas em %{instance}. Estes são os teus vizinhos próximos!
      tip_mobile_webapp: Se o teu navegador móvel te oferecer a possibilidade de adicionar o Mastodon ao teu homescreen, tu podes receber notificações push. Ele age como uma aplicação nativa de vários modos!
      tips: Dicas
      title: Bem-vindo a bordo, %{name}!
  users:
    follow_limit_reached: Não podes seguir mais do que %{limit} pessoas
    invalid_email: O endereço de e-mail é inválido
    invalid_otp_token: Código de autenticação inválido
    otp_lost_help_html: Se tu perdeste acesso a ambos, tu podes entrar em contacto com %{email}
    seamless_external_login: Tu estás ligado via um serviço externo. Por isso, as configurações da palavra-passe e do e-mail não estão disponíveis.
    signed_in_as: 'Registado como:'
  verification:
    explanation_html: 'Tu podes <strong>comprovar que és o dono dos links nos metadados do teu perfil</strong>. Para isso, o website para o qual o link aponta tem de conter um link para o teu perfil do Mastodon. Este link <strong>tem</strong> de ter um <code>rel="me"</code> atributo. O conteúdo do texto não é relevante. Aqui está um exemplo:'
    verification: Verificação<|MERGE_RESOLUTION|>--- conflicted
+++ resolved
@@ -13,18 +13,6 @@
     extended_description_html: |
       <h3>Um bom lugar para regras</h3>
       <p>A descrição estendida ainda não foi configurada.</p>
-<<<<<<< HEAD
-    features:
-      humane_approach_body: Aprendendo com erros de outras redes sociais, Mastodon tem como objetivo fazer decisões éticas de design para combater o utilização errada de redes sociais.
-      humane_approach_title: Uma abordagem mais humana
-      not_a_product_body: Mastodon não é uma rede comercial. Sem publicidade, sem recolha de dados ou portas fechadas. Não existe uma autoridade central.
-      not_a_product_title: Tu és uma pessoa, não um produto
-      real_conversation_body: Com 65535 caracteres à sua disposição e suporte para conteúdo granular e avisos de conteúdo, podes te expressar da forma que desejares.
-      real_conversation_title: Feito para conversas reais
-      within_reach_body: Várias aplicações para iOS, Android e outras plataformas graças a um ecossistema de API amigável para desenvolvedores, permitem-te que te mantenhas em contacto com os teus amigos em qualquer lugar.
-      within_reach_title: Sempre ao teu alcance
-=======
->>>>>>> 06f906ac
     generic_description: "%{domain} é um servidor na rede"
     hosted_on: Mastodon em %{domain}
     learn_more: Saber mais

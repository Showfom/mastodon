--- conflicted
+++ resolved
@@ -19,21 +19,8 @@
     documentation: Dokumentácia
     extended_description_html: |
       <h3>Pravidlá</h3>
-<<<<<<< HEAD
-      <p>Žiadne zatiaľ nie sú</p>
-    features:
-      humane_approach_body: Poučený z chýb iných sociálnych sietí, Mastodon sa snaží bojovať so zneužívaním siete voľbou etických návrhov.
-      humane_approach_title: Ľudskejší prístup
-      not_a_product_body: Mastodon nie je komerčná sieť. Žiadne reklamy, žiadne dolovanie dát, žiadne múry. Nieje tu žiadna centrálna autorita.
-      not_a_product_title: Si človekom, nie produktom
-      real_conversation_body: K dispozícii s 65535 znakmi a podporou pre varovania o obsahu a médiách sa môžeš vyjadriť tak ako budeš chcieť.
-      real_conversation_title: Vytvorený pre naozajstnú konverzáciu
-      within_reach_body: Viacero aplikácií pre iOS, Android a iné platformy, ktoré ti vďaka jednoduchému API ekosystému dovoľujú byť online so svojimi priateľmi kdekoľvek.
-      within_reach_title: Stále v dosahu
-=======
       <p>Žiadne zatiaľ uvedené nie sú</p>
     federation_hint_html: S účtom na %{instance} budeš môcť následovať ľúdí na hociakom Mastodon serveri, ale aj inde.
->>>>>>> 06f906ac
     generic_description: "%{domain} je jeden server v sieti"
     get_apps: Vyskúšaj aplikácie
     hosted_on: Mastodon hostovaný na %{domain}

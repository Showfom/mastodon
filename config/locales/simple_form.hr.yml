--- conflicted
+++ resolved
@@ -6,10 +6,6 @@
         avatar: PNG, GIF ili JPG. Najviše %{size}. Bit će smanjen na %{dimensions}px
         header: PNG, GIF ili JPG. Najviše %{size}. Bit će smanjen na %{dimensions}px
         locked: traži te da ručno odobriš sljedbenike i postavlja privatnost postova na dostupnu samo sljedbenicima
-<<<<<<< HEAD
-        note: Najviše 65535 znakova
-=======
->>>>>>> 31e7940d
       imports:
         data: CSV fajl izvezen iz druge Mastodon instance
     labels:

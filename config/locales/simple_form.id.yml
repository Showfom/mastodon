---
id:
  simple_form:
    hints:
      defaults:
        avatar: PNG, GIF atau JPG. Maksimal %{size}. Ukuran dikecilkan menjadi %{dimensions}px
        header: PNG, GIF atau JPG. Maksimal %{size}. Ukuran dikecilkan menjadi %{dimensions}px
        locked: Anda harus menerima permintaan pengikut secara manual dan setting privasi postingan akan diubah khusus untuk pengikut
<<<<<<< HEAD
        note: Maksimum 65535 karakter
=======
>>>>>>> 31e7940d
      imports:
        data: File CSV yang diexpor dari server Mastodon lain
      sessions:
        otp: Masukkan kode dua-faktor dari handphone atau gunakan kode pemulihan anda.
    labels:
      defaults:
        avatar: Avatar
        confirm_new_password: Konfirmasi kata sandi baru
        confirm_password: Konfirmasi kata sandi
        current_password: Kata sandi sekarang
        data: Data
        display_name: Nama yang ditampilkan
        email: Alamat e-mail
        header: Header
        locale: Bahasa
        locked: Buat akun menjadi pribadi
        new_password: Password baru
        note: Bio
        otp_attempt: Kode dua-faktor
        password: Kata sandi
        setting_boost_modal: Tampilkan dialog konfirmasi dialog sebelum boost
        setting_default_privacy: Privasi postingan
        severity: Keparahan
        type: Tipe impor
        username: Nama pengguna
      interactions:
        must_be_follower: Blokir notifikasi dari non-pengikut
        must_be_following: Blokir notifikasi dari orang yang tidak anda ikuti
      notification_emails:
        digest: Kirim email berisi rangkuman
        favourite: Kirim email saat seseorang menyukai status anda
        follow: Kirim email saat seseorang mengikuti anda
        follow_request: Kirim email saat seseorang meminta untuk mengikuti anda
        mention: Kirim email saat seseorang menyebut anda
        reblog: Kirim email saat seseorang mem-boost status anda
    'no': Tidak
    required:
      mark: "*"
      text: wajib
    'yes': Ya<|MERGE_RESOLUTION|>--- conflicted
+++ resolved
@@ -6,10 +6,6 @@
         avatar: PNG, GIF atau JPG. Maksimal %{size}. Ukuran dikecilkan menjadi %{dimensions}px
         header: PNG, GIF atau JPG. Maksimal %{size}. Ukuran dikecilkan menjadi %{dimensions}px
         locked: Anda harus menerima permintaan pengikut secara manual dan setting privasi postingan akan diubah khusus untuk pengikut
-<<<<<<< HEAD
-        note: Maksimum 65535 karakter
-=======
->>>>>>> 31e7940d
       imports:
         data: File CSV yang diexpor dari server Mastodon lain
       sessions:

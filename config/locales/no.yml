---
'no':
  about:
    about_hashtag_html: Dette er offentlige toots merket med <strong>#%{hashtag}</strong>. Du kan interagere med dem om du har en konto et sted i fediverset.
    about_mastodon_html: Mastodon er et sosialt nettverk laget med <em>fri programvare</em>. Et <em>desentralisert</em> alternativ til kommersielle plattformer. Slik kan det unngå risikoene ved å ha et enkelt selskap som monopoliserer din kommunikasjon. Velg en tjener du stoler på &mdash; uansett hvilken du velger så kan du kommunisere med alle andre. Alle kan kjøre sin egen Mastodon og delta sømløst i det sosiale nettverket.
    about_this: Om denne instansen
    contact: Kontakt
    contact_missing: Ikke innstilt
    contact_unavailable: Ikke tilgjengelig
    extended_description_html: |
      <h3>En god plassering for regler</h3>
      <p>En utvidet beskrivelse er ikke satt opp ennå.</p>
<<<<<<< HEAD
    features:
      humane_approach_body: Mastodon har tatt lærdom fra andre nettverk og har til mål å gjøre etiske designvalg for å bekjempe misbruk av sosiale medier.
      humane_approach_title: En mer menneskelig tilnærming
      not_a_product_body: Mastodon er ikke et kommerst nettverk. Ingen reklame, ingen datainnsamling, ingen innhegnede hager. Det finnes ingen sentral myndighet.
      not_a_product_title: Du er en person, ikke et produkt
      real_conversation_body: Med 65535 tegn til din disposisjon og støtte for granulært innhold og media-advarsler kan du uttrykke deg på den måten du selv vil.
      real_conversation_title: Laget for ekte samtaler
      within_reach_body: Takket være et utviklingsvennlig API-økosystem vil flere apper for iOS, Android og andre plattformer la deg holde kontakten med dine venner hvor som helst.
      within_reach_title: Alltid innen rekkevidde
=======
>>>>>>> 06f906ac
    generic_description: "%{domain} er en tjener i nettverket"
    hosted_on: Mastodon driftet på %{domain}
    learn_more: Lær mer
    source_code: Kildekode
    status_count_before: Som skrev
    user_count_before: Her bor
    what_is_mastodon: Hva er Mastodon?
  accounts:
    follow: Følg
    following: Følger
    moved_html: "%{name} har flyttet til %{new_profile_link}:"
    nothing_here: Det er ingenting her!
    people_followed_by: Folk som %{name} følger
    people_who_follow: Folk som følger %{name}
    posts_with_replies: Tuter med svar
    reserved_username: Brukernavnet er reservert
    roles:
      moderator: Moderere
    unfollow: Slutte følge
  admin:
    account_moderation_notes:
      create: Lag
      created_msg: Moderasjonsnotat laget uten problem!
      delete: Slett
      destroyed_msg: Moderasjonsnotat slettet uten problem!
    accounts:
      are_you_sure: Er du sikker?
      by_domain: Domene
      confirm: Bekreft
      confirmed: Bekreftet
      confirming: Bekrefte
      demote: Degrader
      disable: Deaktiver
      disable_two_factor_authentication: Skru av 2FA
      disabled: Deaktivert
      display_name: Visningsnavn
      domain: Domene
      edit: Redigér
      email: E-post
      email_status: E-poststatus
      enable: Aktiver
      enabled: Aktivert
      feed_url: Feed-URL
      followers: Følgere
      followers_url: Følgere URL
      follows: Følginger
      inbox_url: Innboks URL
      ip: IP-adresse
      location:
        all: Alle
        local: Lokalt
        remote: Fjernt
        title: Sted
      login_status: Innloggingsstatus
      media_attachments: Mediavedlegg
      memorialize: Gjør om til et minne
      moderation:
        all: Alle
        silenced: Målbundet
        suspended: Utvist
        title: Moderasjon
      moderation_notes: Moderasjonsnotater
      most_recent_activity: Nyligste aktivitet
      most_recent_ip: Nyligste IP
      not_subscribed: Ikke abonnért
      outbox_url: Utboks URL
      perform_full_suspension: Utfør full utvisning
      profile_url: Profil-URL
      promote: Oppgradere
      protocol: Protokoll
      public: Offentlig
      push_subscription_expires: PuSH-abonnent utløper
      redownload: Oppdater avatar
      resend_confirmation:
        already_confirmed: Denne brukeren er allerede bekreftet
        send: Send bekreftelses-epost på nytt
        success: Bekreftelses e-post er vellykket sendt!
      reset: Tilbakestill
      reset_password: Nullstill passord
      resubscribe: Abonner på nytt
      role: Rettigheter
      roles:
        staff: Personale
        user: Bruker
      salmon_url: Salmon-URL
      search: Søk
      shared_inbox_url: Delt Innboks URL
      show:
        created_reports: Rapporter laget av denne kontoen
        targeted_reports: Rapporter laget om denne kontoen
      silence: Målbind
      statuses: Statuser
      subscribe: Abonnere
      title: Kontoer
      undo_silenced: Angre målbinding
      undo_suspension: Angre utvisning
      unsubscribe: Avslutte abonnementet
      username: Brukernavn
    action_logs:
      actions:
        confirm_user: "%{name} bekreftet e-postadresse for bruker %{target}"
        create_custom_emoji: "%{name} lastet opp ny emoji %{target}"
        create_domain_block: "%{name} blokkerte domenet %{target}"
        create_email_domain_block: "%{name} svartelistet e-postdomenet %{target}"
        demote_user: "%{name} degraderte bruker %{target}"
        destroy_domain_block: "%{name} fjernet blokkeringen av domenet %{target}"
        destroy_email_domain_block: "%{name} hvitelistet e-postdomenet %{target}"
        destroy_status: "%{name} fjernet status av %{target}"
        disable_2fa_user: "%{name} deaktiverte tofaktor-autentiseringskravet for bruker %{target}"
        disable_custom_emoji: "%{name} deaktiverte emoji %{target}"
        disable_user: "%{name} deaktiverte innlogging for bruker %{target}"
        enable_custom_emoji: "%{name} aktiverte emoji %{target}"
        enable_user: "%{name} aktiverte innlogging for bruker %{target}"
        memorialize_account: "%{name} endret %{target}s konto til en minneside"
        promote_user: "%{name} oppgraderte bruker %{target}"
        reset_password_user: "%{name} nullstilte passordet til bruker %{target}"
        resolve_report: "%{name} avviste rapporten %{target}"
        silence_account: "%{name} forstummet %{target}s konto"
        suspend_account: "%{name} suspendert %{target}s konto"
        unsilence_account: "%{name} fjernet forstummingen av %{target}s konto"
        unsuspend_account: "%{name} opphevde suspenderingen av %{target}s konto"
        update_custom_emoji: "%{name} oppdaterte emoji %{target}"
        update_status: "%{name} oppdaterte status for %{target}"
      title: Revisionslogg
    custom_emojis:
      by_domain: Domene
      copied_msg: Laget en lokal kopi av emoji uten problem
      copy: Kopiere
      copy_failed_msg: Kunne ikke lage en lokal kopi av den emojien
      created_msg: Emoji laget uten problem!
      delete: Slett
      destroyed_msg: Emojo slettet uten problem!
      disable: Deaktivere
      disabled_msg: Deaktiverte emoji uten problem
      enable: Aktivere
      enabled_msg: Aktiverte emojien uten problem
      image_hint: PNG opp til 50KB
      listed: Oppførte
      new:
        title: Legg til ny egen emoji
      overwrite: Overskrive
      shortcode: Kortkode
      shortcode_hint: Minst 2 tegn, kun alfanumeriske tegn og understrek
      title: Egenoppførte emojier
      unlisted: Unoterte
      update_failed_msg: Kunne ikke oppdatere emojien
      updated_msg: Emoji oppdatert uten problemer!
      upload: Last opp
    domain_blocks:
      add_new: Lag ny
      created_msg: Domeneblokkering blir nå behandlet
      destroyed_msg: Domeneblokkering har nå blitt angret
      domain: Domene
      new:
        create: Lag blokkering
        hint: Domeneblokkeringen vil ikke hindre opprettelse av kontooppføringer i databasen, men vil retroaktivt og automatisk benytte spesifikke moderasjonsmetoder på de kontoene.
        severity:
          desc_html: "<strong>Målbind</strong> gjør kontoens poster usynlige for alle som ikke følger den. <strong>Utvis</strong> fjerner alt innhold, media og profildata fra kontoen. Bruk <strong>Ingen</strong> hvis du bare vil fjerne mediafiler."
          noop: Ingen
          silence: Målbind
          suspend: Utvis
        title: Ny domeneblokkering
      reject_media: Avvis mediefiler
      reject_media_hint: Fjerner lokalt lagrede mediefiler og nekter å laste dem ned i fremtiden. Irrelevant for utvisninger
      show:
        affected_accounts:
          one: En konto i databasen påvirket
          other: "%{count} kontoer i databasen påvirket"
        retroactive:
          silence: Avmålbind alle eksisterende kontoer fre dette domenet
          suspend: Avutvis alle eksisterende kontoer fra dette domenet
        title: Angre domeneblokkering for %{domain}
        undo: Angre
      undo: Angre
    email_domain_blocks:
      add_new: Lag ny
      created_msg: E-postdomenet ble lagt til i blokkeringslisten uten problemer
      delete: Fjern
      destroyed_msg: E-postdomenet har blitt fjernet fra blokkeringslisten uten problemer
      domain: Domene
      new:
        create: Legg til domene
        title: Ny blokkeringsoppføring av e-postdomene
      title: Blokkering av e-postdomene
    instances:
      title: Kjente instanser
    invites:
      filter:
        all: Alle
        available: Tilgjengelig
        expired: Utløpt
      title: Invitasjoner
    reports:
      action_taken_by: Handling utført av
      are_you_sure: Er du sikker?
      comment:
        none: Ingen
      mark_as_resolved: Merk som løst
      report: 'Rapportér #%{id}'
      reported_account: Rapportert konto
      reported_by: Rapportert av
      resolved: Løst
      title: Rapporter
      unresolved: Uløst
    settings:
      activity_api_enabled:
        desc_html: Antall lokale statusposter, aktive brukere og nye registreringer i ukentlige oppdelinger
        title: Publiser samlet statistikk om brukeraktiviteter
      bootstrap_timeline_accounts:
        desc_html: Separer flere brukernavn med komma. Kun lokale og ulåste kontoer vil kunne brukes. Dersom tomt er standarden alle lokale administratorer.
        title: Standard følgere for nye brukere
      contact_information:
        email: Skriv en offentlig e-postadresse
        username: Skriv brukernavn
      peers_api_enabled:
        desc_html: Domenenavn denne instansen har truffet på i fediverset
        title: Publiser liste over oppdagede instanser
      registrations:
        closed_message:
          desc_html: Vises på forsiden når registreringer er lukket<br>Du kan bruke HTML-tagger
          title: Melding for lukket registrering
        deletion:
          desc_html: Tillat alle å slette sin konto
          title: Åpne kontosletting
        min_invite_role:
          disabled: Ingen
          title: Tillat invitasjoner fra
      show_staff_badge:
        desc_html: Vis personalemerke på brukersiden
        title: Vis personalemerke
      site_description:
        desc_html: Vises som et avsnitt på forsiden og brukes som en meta-tagg. Du kan bruke HTML-tagger, spesielt <code>&lt;a&gt;</code> og <code>&lt;em&gt;</code>.
        title: Nettstedsbeskrivelse
      site_description_extended:
        desc_html: Vises på side for utvidet informasjon.<br>Du kan bruke HTML-tagger
        title: Utvidet nettstedsinformasjon
      site_terms:
        desc_html: Du kan skrive din egen personverns-strategi, bruksviklår og andre regler. Du kan bruke HTML tagger
        title: Skreddersydde bruksvilkår
      site_title: Nettstedstittel
      thumbnail:
        desc_html: Brukes ved forhandsvisning via OpenGraph og API. 1200x630px anbefales
        title: Miniatyrbilde for instans
      timeline_preview:
        desc_html: Vis offentlig tidslinje på landingssiden
        title: Forhandsvis tidslinjen
      title: Nettstedsinnstillinger
    statuses:
      back_to_account: Tilbake til kontosiden
      batch:
        delete: Slett
        nsfw_off: NSFW AV
        nsfw_on: NSFW PÅ
      failed_to_execute: Utføring mislyktes
      no_media: Ingen media
      title: Kontostatuser
      with_media: Med media
    subscriptions:
      callback_url: Callback-URL
      confirmed: Bekreftet
      expires_in: Utløper om
      last_delivery: Siste levering
      topic: Emne
    title: Administrasjon
  admin_mailer:
    new_report:
      body: "%{reporter} har rapportert %{target}"
      subject: Ny rapport for %{instance} (#%{id})
  application_mailer:
    notification_preferences: Endre e-post innstillingene
    settings: 'Endre foretrukne e-postinnstillinger: %{link}'
    view: 'Se:'
    view_profile: Vis Profil
    view_status: Vis status
  applications:
    created: Søknaden ble vellykket oppretttet
    destroyed: Søknaden ble vellykket slettet
    invalid_url: Den oppgitte URLen er ugyldig
    regenerate_token: Regenerer tilgangsnøkkel
    token_regenerated: Tilgangsnøkkel vellykket regenerert
    warning: Vær veldig forsiktig med denne data. Aldri del den med noen!
    your_token: Din tilgangsnøkkel
  auth:
    delete_account: Slett konto
    delete_account_html: Hvis du ønsker å slette din konto kan du <a href="%{path}">fortsette her</a>. Du vil bli spurt om bekreftelse.
    didnt_get_confirmation: Mottok du ikke instruksjoner om bekreftelse?
    forgot_password: Har du glemt passordet ditt?
    invalid_reset_password_token: Tilbakestillingsnøkkelen for passord er ugyldig eller utløpt. Vennligst be om en ny.
    login: Innlogging
    logout: Logg ut
    migrate_account: Flytt til en annen konto
    migrate_account_html: Hvis du ønsker å henvise denne kontoen til en annen, kan du <a href="%{path}">konfigurere det her</a>.
    register: Bli med
    resend_confirmation: Send bekreftelsesinstruksjoner på nytt
    reset_password: Nullstill passord
    security: Sikkerhet
    set_new_password: Sett nytt passord
  authorize_follow:
    error: Uheldigvis skjedde det en feil da vi prøvde å få tak i en bruker fra en annen instans
    follow: Følg
    follow_request: 'Du har sendt en følgeforespørsel til:'
    following: 'Suksess! Nå følger du:'
    post_follow:
      close: Eller så kan du lukke dette vinduet.
      return: Gå tilbake til brukerens profil
      web: Gå til nettsiden
    title: Følg %{acct}
  datetime:
    distance_in_words:
      about_x_hours: "%{count} timer"
      about_x_months: "%{count} mnd"
      about_x_years: "%{count} år"
      almost_x_years: "%{count} år"
      half_a_minute: Nettopp
      less_than_x_minutes: "%{count} min"
      less_than_x_seconds: Nettopp
      over_x_years: "%{count} år"
      x_days: "%{count} dager"
      x_minutes: "%{count} min"
      x_months: "%{count} mnd"
      x_seconds: "%{count} sek"
  deletes:
    bad_password_msg: Godt forsøk, hacker! Feil passord
    confirm_password: Skriv inn ditt passord for å verifisere din identitet
    description_html: Dette vil <strong>permanent, irreversibelt</strong> fjerne innhold fra din konto og deaktivere den. Ditt brukernavn vil forbli reservert for å forhindre fremtidige etterligninger.
    proceed: Slett konto
    success_msg: Din konto ble slettet
    warning_html: Kun sletting av innhold fra denne instansen er garantert. Innhold som har blitt delt i stor utstrekning vil sannsynligvis legge igjen spor. Tjenere som er frakoblet og tjenere som ikke abbonerer på dine oppdatereringer vil ikke oppdatere sine databaser.
    warning_title: Tilgjengelighet av spredt innhold
  errors:
    '403': Du har ikke tillatelse til å vise denne siden.
    '404': Siden du leter etter finnes ikke.
    '410': Siden du leter etter finnes ikke lenger.
    '422':
      content: Sikkerhetsverifisering feilet. Blokkerer du informasjonskapsler?
      title: Sikkerhetsverifisering feilet
    '429': Overfyllt
    '500':
      content: Beklager men noe gikk galt ved vår ende.
      title: Denne siden er ikke korrekt
    noscript_html: For å bruke Mastodon webapplikasjon må du aktivere JavaScript. Alternativt kan du forsøke en av de mange <a href="%{apps_path}">integrerte appene</a> for Mastodon til din plattform.
  exports:
    blocks: Du blokkerer
    follows: Du følger
    mutes: Du demper
    storage: Medialagring
  generic:
    changes_saved_msg: Vellykket lagring av endringer!
    save_changes: Lagre endringer
    validation_errors:
      one: Noe er ikke helt riktig ennå. Vennligst se etter en gang til
      other: Noe er ikke helt riktig ennå. Det er ennå %{count} feil å rette på
  imports:
    preface: Du kan importere data om brukere du følger eller blokkerer til kontoen din på denne instansen med eksportfiler fra andre instanser.
    success: Dine data ble mottatt og vil bli behandlet så fort som mulig
    types:
      blocking: Blokkeringsliste
      following: Følgeliste
      muting: Dempeliste
    upload: Opplastning
  in_memoriam_html: Til minne.
  invites:
    delete: Deaktiver
    expired: Utløpt
    expires_in:
      '1800': 30 minutter
      '21600': 6 timer
      '3600': 1 time
      '43200': 12 timer
      '604800': 1 week
      '86400': 1 dag
    expires_in_prompt: Aldri
    generate: Generer
    max_uses:
      one: 1 uke
      other: "%{count} bruk"
    max_uses_prompt: Ubegrenset
    prompt: Generer og del lenker med andre for å gi tilgang til denne instansen
    table:
      expires_at: Utløper
      uses: Bruk
    title: Inviter personer
  lists:
    errors:
      limit: Du har nådd det maksimale antall lister
  media_attachments:
    validations:
      images_and_video: Kan ikke legge ved video på en status som allerede inneholder bilder
      too_many: Kan ikke legge ved mer enn 4 filer
  migrations:
    acct: brukernavn@domene til den nye kontoen
    currently_redirecting: 'Din profil er omdirigert til:'
    proceed: Lagre
    updated_msg: Dine innstillinger for kontomigrering er oppdatert!
  moderation:
    title: Moderasjon
  notification_mailer:
    digest:
      action: Vis alle varslinger
      body: Her er en kort oppsummering av hva du har gått glipp av siden du sist logget inn den %{since}
      mention: "%{name} nevnte deg i:"
      new_followers_summary:
        one: I tillegg har du fått en ny følger mens du var borte. Hurra!
        other: I tillegg har du har fått %{count} nye følgere mens du var borte! Imponerende!
      subject:
        one: "1 ny hendelse siden ditt siste besøk \U0001F418"
        other: "%{count} nye hendelser siden ditt siste besøk \U0001F418"
      title: I ditt fravær…
    favourite:
      body: 'Statusen din ble likt av %{name}:'
      subject: "%{name} likte statusen din"
      title: Ny favoritt
    follow:
      body: "%{name} følger deg!"
      subject: "%{name} følger deg"
      title: Ny følger
    follow_request:
      action: Behandle følgerforespørsler
      body: "%{name} har bedt om lov til å følge deg"
      subject: 'Ventende følginger: %{name}'
      title: Ny følgerforespørsel
    mention:
      action: Svar
      body: 'Du ble nevnt av %{name} i:'
      subject: Du ble nevnt av %{name}
      title: Ny nevning
    reblog:
      body: 'Din status ble fremhevd av %{name}:'
      subject: "%{name} fremhevde din status"
      title: Ny fremheving
  pagination:
    next: Neste
    prev: Forrige
  preferences:
    other: Annet
  remote_follow:
    acct: Tast inn brukernavn@domene som du vil følge fra
    missing_resource: Kunne ikke finne URLen for din konto
    proceed: Fortsett med følging
    prompt: 'Du vil følge:'
  sessions:
    activity: Siste aktivitet
    browser: Nettleser
    browsers:
      generic: Ukjent nettleser
    current_session: Nåværende økt
    description: "%{browser} på %{platform}"
    explanation: Dette er nettlesere innlogget på din Mastodon-konto akkurat nå.
    ip: IP-adresse
    platforms:
      other: ukjent plattform
    revoke: Tilbakekall
    revoke_success: Økt tilbakekalt
    title: Økter
  settings:
    authorized_apps: Autoriserte applikasjoner
    back: Tilbake til Mastodon
    delete: Kontosletting
    development: Utvikling
    edit_profile: Endre profil
    export: Dataeksport
    import: Importér
    migrate: Kontomigrering
    notifications: Varslinger
    preferences: Preferanser
    two_factor_authentication: Tofaktorautentisering
  statuses:
    open_in_web: Åpne i nettleser
    over_character_limit: grense på %{max} tegn overskredet
    pin_errors:
      limit: Du har allerede festet det maksimale antall tuter
      ownership: Kun egne tuter kan festes
      private: Kun offentlige tuter kan festes
      reblog: En fremheving kan ikke festes
    show_more: Vis mer
    visibilities:
      private: Privat
      private_long: Synlig kun for følgere
      public: Offentlig
      public_long: Synlig for alle
      unlisted: Uoppført
      unlisted_long: Synlig for alle, men ikke på offentlige tidslinjer
  stream_entries:
    pinned: Festet tut
    reblogged: fremhevde
    sensitive_content: Følsomt innhold
  terms:
    title: "%{instance} Personvern og villkår for bruk av nettstedet"
  themes:
    default: Mastodon
  time:
    formats:
      default: "%-d. %b %Y, %H:%M"
  two_factor_authentication:
    code_hint: Tast koden som ble generert av din autentiseringsapp for å bekrefte
    description_html: Hvis du skrur på <strong>tofaktorautentisering</strong> må du ha din telefon for å logge inn. Denne vil generere koder som du må taste inn.
    disable: Skru av
    enable: Skru på
    enabled: To-faktor autentisering er aktivert
    enabled_success: Aktivering av tofaktorautentisering vellykket
    generate_recovery_codes: Generér gjenopprettingskoder
    instructions_html: "<strong>Scan denne QR-koden med Google Authenticator eller en lignende app på telefonen din</strong>. Fra nå av vil denne applikasjonen generere koder for deg som skal brukes under innlogging."
    lost_recovery_codes: Gjenopprettingskoder lar deg gjenoppnå tilgang til din konto hvis du mister din telefon. Hvis du har mistet gjenopprettingskodene, kan du regenerere dem her. Dine gamle gjenopprettingskoder vil bli ugyldige.
    manual_instructions: 'Hvis du ikke får scannet QR-koden må du skrive inn følgende kode manuelt:'
    recovery_codes: Reservekoder
    recovery_codes_regenerated: Generering av reservekoder fullført
    recovery_instructions_html: Hvis du skulle miste tilgang til telefonen din, kan du bruke en av gjenopprettingskodene nedenfor til å gjenopprette tilgang til din konto. <strong>Oppbevar gjenopprettingskodene sikkert</strong>, for eksempel ved å skrive dem ut og gjemme dem på et lurt sted bare du vet om.
    setup: Sett opp
    wrong_code: Den angitte koden var ugyldig! Stemmer instansens tid overalt med enhetens tid?
  user_mailer:
    welcome:
      edit_profile_action: Sett opp profil
      edit_profile_step: Du kan tilpasse din profil ved å laste opp en avatar, overskrift, endre ditt visningsnavn med mer. Hvis du vil godkjenne hvilke personer som får lov til å følge deg kan du låse kontoen.
      explanation: Her er noen tips for å komme i gang
      final_action: Start postingen
      final_step: 'Start å poste! Selv uten følgere kan dine offentlige meldinger bli sett av andre, for eksempel på den lokale tidslinjen og i emneknagger. Du kan introdusere deg selv ved å bruke emneknaggen #introductions.'
      full_handle: Ditt fullstendige brukernavn
      full_handle_hint: Dette er hva du forteller venner slik at de kan sende melding eller følge deg fra en annen instanse.
      review_preferences_action: Endre innstillinger
      review_preferences_step: Husk å justere dine innstillinger, som hvilke e-poster du ønsker å motta, eller hvor private du ønsker at dine poster skal være som standard. Hvis du ikke har bevegelsessyke kan du skru på automatisk avspilling av GIF-animasjoner.
      subject: Velkommen til Mastodon
      tip_federated_timeline: Den forente tidslinjen blir konstant matet med meldinger fra Mastodon-nettverket. Men den inkluderer bare personer dine naboer abbonerer på, så den er ikke komplett.
      tip_following: Du følger din tjeners administrator(er) som standard. For å finne mer interessante personer, sjekk den lokale og forente tidslinjen.
      tip_local_timeline: Den lokale tidslinjen blir kontant matet med meldinger fra personer på %{instance}. Dette er dine nærmeste naboer!
      tip_mobile_webapp: Hvis din mobile nettleser tilbyr deg å legge Mastadon til din hjemmeskjerm kan du motta push-varslinger. Det er nesten som en integrert app på mange måter!
      title: Velkommen ombord, %{name}!
  users:
    invalid_email: E-postaddressen er ugyldig
    invalid_otp_token: Ugyldig to-faktorkode
    signed_in_as: 'Innlogget som:'<|MERGE_RESOLUTION|>--- conflicted
+++ resolved
@@ -10,18 +10,6 @@
     extended_description_html: |
       <h3>En god plassering for regler</h3>
       <p>En utvidet beskrivelse er ikke satt opp ennå.</p>
-<<<<<<< HEAD
-    features:
-      humane_approach_body: Mastodon har tatt lærdom fra andre nettverk og har til mål å gjøre etiske designvalg for å bekjempe misbruk av sosiale medier.
-      humane_approach_title: En mer menneskelig tilnærming
-      not_a_product_body: Mastodon er ikke et kommerst nettverk. Ingen reklame, ingen datainnsamling, ingen innhegnede hager. Det finnes ingen sentral myndighet.
-      not_a_product_title: Du er en person, ikke et produkt
-      real_conversation_body: Med 65535 tegn til din disposisjon og støtte for granulært innhold og media-advarsler kan du uttrykke deg på den måten du selv vil.
-      real_conversation_title: Laget for ekte samtaler
-      within_reach_body: Takket være et utviklingsvennlig API-økosystem vil flere apper for iOS, Android og andre plattformer la deg holde kontakten med dine venner hvor som helst.
-      within_reach_title: Alltid innen rekkevidde
-=======
->>>>>>> 06f906ac
     generic_description: "%{domain} er en tjener i nettverket"
     hosted_on: Mastodon driftet på %{domain}
     learn_more: Lær mer

--- conflicted
+++ resolved
@@ -20,19 +20,7 @@
     extended_description_html: |
       <h3>Bona loko por reguloj</h3>
       <p>La detala priskribo ne estis elektita.</p>
-<<<<<<< HEAD
-    features:
-      humane_approach_body: Lernante de eraroj de aliaj retoj, Mastodon celas fari etikajn fasonajn elektojn por batali kontraŭ misuzado de sociaj retoj.
-      humane_approach_title: Aliro pli humana
-      not_a_product_body: Mastodon ne estas komerca reto. Neniu reklamo, neniu kolektado de datumoj, neniu privilegio. Ne estas centra aŭtoritato.
-      not_a_product_title: Vi estas homo, ne produkto
-      real_conversation_body: Per 65535 disponeblaj signoj, per elektebloj pri videbleco, kaj per avertoj pri enhavo, vi povas esprimi vin tiel, kiel vi volas.
-      real_conversation_title: Konstruita por veraj konversacioj
-      within_reach_body: Pluraj aplikaĵoj por iOS, Android, kaj aliaj platformoj danke al API-medio bonveniga por programistoj permesas resti en kontakto kun viaj amikoj ĉie.
-      within_reach_title: Ĉiam kontaktebla
-=======
     federation_hint_html: Per konto ĉe %{instance}, vi povos sekvi homojn ĉe iu ajn Mastodon nodo kaj preter.
->>>>>>> 06f906ac
     generic_description: "%{domain} estas unu servilo en la reto"
     get_apps: Provu telefonan aplikaĵon
     hosted_on: "%{domain} estas nodo de Mastodon"

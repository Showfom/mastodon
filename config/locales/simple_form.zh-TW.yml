---
zh-TW:
  simple_form:
    hints:
      defaults:
<<<<<<< HEAD
        avatar: 支援 PNG, GIF 或 JPG 圖片，檔案大小上限為 2MB，會被縮小為 400x400px
        display_name: 最多 30 個字元
        header: 支援 PNG, GIF 或 JPG 圖片，檔案大小上限為 2MB，會被縮小為 700x335px
        locked: 您必須手動核准每個使用者對您的關注請求，而您的文章隱私預設為「只有關注您的人能看」
        note: 最多 65535 個字元
=======
        autofollow: 通過邀請網址註冊的使用者將會自動關注你
        avatar: 支援 PNG, GIF 或 JPG 圖片，檔案最大為 2MB，會縮裁成 400x400px
        bot: 這個帳號由程式進行自動式操作
        digest: 僅在你長時間未登入，並且收到了私訊時發送
        display_name:
          one: 尚餘 <span class="name-counter">1</span> 個字
          other: 尚餘 <span class="name-counter">%{count}</span> 個字
        fields: 個人資訊頁至多可顯示 4 個項目
        header: 支援 PNG, GIF 或 JPG 圖片，檔案最大為 2MB，會縮裁成 700x335px
        locale: 使用者介面、 E-mail 與通知的語言
        locked: 你必須手動核准每個使用者對你的關注請求，而你的貼文隱私將會被設定為「只有關注你的人能看」
        note:
          one: 尚餘 <span class="note-counter">1</span> 個字
          other: 尚餘 <span class="note-counter">%{count}</span> 個字
        setting_default_language: 你嘟文的語言會被自動偵測，但不一定完全準確
        setting_hide_network: 你關注的人與關注你的人將不會在你的個人資料頁上顯示
        setting_noindex: 此設定會影響到你的公開個人資料與嘟文頁面
        setting_theme: 此設定會影響到你從任意設備登入 Mastodon 時的顯示樣式。
>>>>>>> 7ac5151b
      imports:
        data: 自其他站點匯出的 CSV 檔案
      sessions:
        otp: 輸入你手機上產生的兩階段認證碼，或著任意一個備用驗證碼：
      user:
        chosen_languages: 只有被選擇的語言會在公開時間軸內顯示
    labels:
      account:
        fields:
          name: 標籤
          value: 內容
      defaults:
        autofollow: 邀請別人關注你的帳戶
        avatar: 頭像
        bot: 這個帳號是機器人
        chosen_languages: 語言篩選
        confirm_new_password: 確認新密碼
        confirm_password: 確認密碼
        current_password: 目前密碼
        data: 資料
        display_name: 顯示名稱
        email: E-mail
        expires_in: 失效時間
        fields: 資料
        header: 個人頁面圖片
        locale: 介面語言
        locked: 將帳號轉為「私密」
        max_uses: 最大使用次數
        new_password: 新密碼
        note: 簡介
        otp_attempt: 兩階段認證碼
        password: 密碼
        setting_auto_play_gif: 自動播放 GIF
        setting_boost_modal: 在轉嘟前先詢問我
        setting_default_language: 嘟文語言
        setting_default_privacy: 嘟文預設為
        setting_default_sensitive: 預設我的媒體檔案為敏感內容
        setting_delete_modal: 刪除嘟文前先詢問我
        setting_display_sensitive_media: 預設我的媒體為敏感內容
        setting_hide_network: 隱藏你的社交網路
        setting_noindex: 阻止搜尋引擎收錄
        setting_reduce_motion: 減低動畫效果
        setting_system_font_ui: 使用系統預設字型
        setting_theme: 主題外觀
        setting_unfollow_modal: 取消關注前先詢問我
        severity: 等級
        type: 匯入資料類型
        username: 使用者名稱
        username_or_email: 使用者名稱或 E-mail
      interactions:
        must_be_follower: 隱藏沒有關注你的使用者通知
        must_be_following: 隱藏你沒關注的使用者通知
        must_be_following_dm: 隱藏你沒關注的使用者私訊
      notification_emails:
        digest: 定期發送摘要郵件
        favourite: 當有使用者喜歡你的嘟文時，發送 E-mail 通知
        follow: 當有使用者關注你時，發送 E-mail 通知
        follow_request: 當有使用者要求關注你時，發送 E-mail 通知
        mention: 當有使用者在嘟文提及你時，發送 E-mail 通知
        reblog: 都有使用者轉嘟你的嘟文時，發送 E-mail 通知
    'no': 否
    required:
      mark: "*"
      text: 必須填寫
    'yes': 是<|MERGE_RESOLUTION|>--- conflicted
+++ resolved
@@ -3,13 +3,6 @@
   simple_form:
     hints:
       defaults:
-<<<<<<< HEAD
-        avatar: 支援 PNG, GIF 或 JPG 圖片，檔案大小上限為 2MB，會被縮小為 400x400px
-        display_name: 最多 30 個字元
-        header: 支援 PNG, GIF 或 JPG 圖片，檔案大小上限為 2MB，會被縮小為 700x335px
-        locked: 您必須手動核准每個使用者對您的關注請求，而您的文章隱私預設為「只有關注您的人能看」
-        note: 最多 65535 個字元
-=======
         autofollow: 通過邀請網址註冊的使用者將會自動關注你
         avatar: 支援 PNG, GIF 或 JPG 圖片，檔案最大為 2MB，會縮裁成 400x400px
         bot: 這個帳號由程式進行自動式操作
@@ -28,7 +21,6 @@
         setting_hide_network: 你關注的人與關注你的人將不會在你的個人資料頁上顯示
         setting_noindex: 此設定會影響到你的公開個人資料與嘟文頁面
         setting_theme: 此設定會影響到你從任意設備登入 Mastodon 時的顯示樣式。
->>>>>>> 7ac5151b
       imports:
         data: 自其他站點匯出的 CSV 檔案
       sessions:

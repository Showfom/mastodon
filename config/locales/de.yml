---
de:
  about:
    about_hashtag_html: Dies sind öffentliche Beiträge, die mit <strong>#%{hashtag}</strong> getaggt wurden. Wenn du irgendwo im Fediversum ein Konto besitzt, kannst du mit ihnen interagieren.
    about_mastodon_html: Mastodon ist ein soziales Netzwerk. Es basiert auf offenen Web-Protokollen und freier, quelloffener Software. Es ist dezentral (so wie E-Mail!).
    about_this: Über diese Instanz
    administered_by: 'Administriert von:'
    api: API
    apps: Mobile Apps
    closed_registrations: Die Registrierung auf dieser Instanz ist momentan geschlossen. Aber du kannst dein Konto auch auf einer anderen Instanz erstellen! Von dort hast du genauso Zugriff auf das Mastodon-Netzwerk.
    contact: Kontakt
    contact_missing: Nicht angegeben
    contact_unavailable: N/A
    documentation: Dokumentation
    extended_description_html: |
      <h3>Ein guter Platz für Regeln</h3>
      <p>Die erweiterte Beschreibung wurde noch nicht aufgesetzt.</p>
    features:
      humane_approach_body: Aus den Fehlern anderer Netzwerke lernend, zielt Mastodon darauf ab, mit ethischen Design-Entscheidungen den Missbrauch sozialer Medien zu verhindern.
      humane_approach_title: Ein menschlicherer Ansatz
      not_a_product_body: Mastodon ist kein kommerzielles Netzwerk. Keine Werbung, kein Abgraben deiner Daten, keine geschlossene Plattform. Es gibt keine Zentrale.
      not_a_product_title: Du bist ein Mensch und keine Ware
<<<<<<< HEAD
      real_conversation_body: Mit 65535 Zeichen pro Beitrag und der Ermöglichung präziser Inhalts- und Bilderwarnungen kannst du dich so ausdrücken, wie du es möchtest.
      real_conversation_title: Für das echte Gespräch gemacht
      within_reach_body: Verschiedene Apps für iOS, Android und andere Plattformen erlauben dir dank unserem blühenden API-Ökosystem, dich von überall auf dem Laufenden zu halten.
=======
      real_conversation_body: Mit 500 Zeichen pro Beitrag und Features wie Inhalts- und Bilderwarnungen kannst du dich so ausdrücken, wie du es möchtest.
      real_conversation_title: Geschaffen für echte Gespräche
      within_reach_body: Verschiedene Apps für iOS, Android und andere Plattformen erlauben es dir, dank unseres blühenden API-Ökosystems, dich von überall auf dem Laufenden zu halten.
>>>>>>> 31e7940d
      within_reach_title: Immer für dich da
    generic_description: "%{domain} ist ein Server im Netzwerk"
    hosted_on: Mastodon, beherbergt auf %{domain}
    learn_more: Mehr erfahren
    other_instances: Andere Instanzen
    privacy_policy: Datenschutzerklärung
    source_code: Quellcode
    status_count_after:
      one: Statusmeldung
      other: Statusmeldungen
    status_count_before: mit
    terms: Nutzungsbedingungen
    user_count_after:
      one: Benutzer:in
      other: Benutzer:innen
    user_count_before: Zuhause für
    what_is_mastodon: Was ist Mastodon?
  accounts:
    choices_html: "%{name} empfiehlt:"
    follow: Folgen
    followers:
      one: Folgender
      other: Folgende
    following: Folgt
    joined: Beigetreten am %{date}
    last_active: zuletzt aktiv
    link_verified_on: Besitz des Links wurde überprüft am %{date}
    media: Medien
    moved_html: "%{name} ist auf %{new_profile_link} umgezogen:"
    network_hidden: Diese Informationen sind nicht verfügbar
    nothing_here: Hier gibt es nichts!
    people_followed_by: Profile, denen %{name} folgt
    people_who_follow: Profile, die %{name} folgen
    pin_errors:
      following: Du musst dieser Person bereits folgen, um sie empfehlen zu können
    posts:
      one: Beitrag
      other: Beiträge
    posts_tab_heading: Beiträge
    posts_with_replies: Beiträge mit Antworten
    reserved_username: Dieser Profilname ist belegt
    roles:
      admin: Admin
      bot: Bot
      moderator: Moderator
    unfollow: Entfolgen
  admin:
    account_actions:
      action: Aktion ausführen
      title: Moderationsaktion auf %{acct} ausführen
    account_moderation_notes:
      create: Notiz erstellen
      created_msg: Moderationsnotiz erfolgreich erstellt!
      delete: Löschen
      destroyed_msg: Moderationsnotiz erfolgreich gelöscht!
    accounts:
      are_you_sure: Bist du sicher?
      avatar: Profilbild
      by_domain: Domain
      change_email:
        changed_msg: E-Mail-Adresse des Kontos erfolgreich geändert!
        current_email: Aktuelle E-Mail-Adresse
        label: E-Mail-Adresse ändern
        new_email: Neue E-Mail-Adresse
        submit: E-Mail-Adresse ändern
        title: E-Mail-Adresse für %{username} ändern
      confirm: Bestätigen
      confirmed: Bestätigt
      confirming: Bestätigung
      deleted: Gelöscht
      demote: Degradieren
      disable: Ausschalten
      disable_two_factor_authentication: 2FA abschalten
      disabled: Ausgeschaltet
      display_name: Anzeigename
      domain: Domain
      edit: Bearbeiten
      email: E-Mail
      email_status: E-Mail-Status
      enable: Freischalten
      enabled: Freigegeben
      feed_url: Feed-URL
      followers: Folgende
      followers_url: URL des Folgenden
      follows: Folgt
      header: Header
      inbox_url: Posteingangs-URL
      invited_by: Eingeladen von
      ip: IP-Adresse
      joined: Beigetreten
      location:
        all: Alle
        local: Lokal
        remote: Entfernt
        title: Ort
      login_status: Loginstatus
      media_attachments: Medienanhänge
      memorialize: In Gedenkmal verwandeln
      moderation:
        active: Aktiv
        all: Alle
        silenced: Stummgeschaltet
        suspended: Gesperrt
        title: Moderation
      moderation_notes: Moderationsnotizen
      most_recent_activity: Letzte Aktivität
      most_recent_ip: Letzte IP-Adresse
      no_limits_imposed: Keine Limits eingesetzt
      not_subscribed: Nicht abonniert
      outbox_url: Postausgangs-URL
      perform_full_suspension: Sperren
      profile_url: Profil-URL
      promote: Befördern
      protocol: Protokoll
      public: Öffentlich
      push_subscription_expires: PuSH-Abonnement läuft aus
      redownload: Profil neu laden
      remove_avatar: Profilbild entfernen
      remove_header: Header entfernen
      resend_confirmation:
        already_confirmed: Diese:r Benutzer:in wurde bereits bestätigt
        send: Bestätigungsmail erneut senden
        success: Bestätigungs-E-Mail erfolgreich gesendet!
      reset: Zurücksetzen
      reset_password: Passwort zurücksetzen
      resubscribe: Wieder abonnieren
      role: Berechtigungen
      roles:
        admin: Administrator
        moderator: Moderator:in
        staff: Mitarbeiter
        user: Nutzer
      salmon_url: Salmon-URL
      search: Suche
      shared_inbox_url: Geteilte Posteingang-URL
      show:
        created_reports: Erstellte Beschwerdemeldungen
        targeted_reports: Beschwerdemeldungen von anderen
      silence: Stummschalten
      silenced: Stummgeschaltet
      statuses: Beiträge
      subscribe: Abonnieren
      suspended: Gesperrt
      title: Konten
      unconfirmed_email: Unbestätigte E-Mail-Adresse
      undo_silenced: Stummschaltung zurücknehmen
      undo_suspension: Sperre zurücknehmen
      unsubscribe: Abbestellen
      username: Profilname
      warn: Warnen
      web: Web
    action_logs:
      actions:
        assigned_to_self_report: "%{name} hat sich die Meldung %{target} selbst zugewiesen"
        change_email_user: "%{name} hat die E-Mail-Adresse des Nutzers %{target} geändert"
        confirm_user: "%{name} hat die E-Mail-Adresse von %{target} bestätigt"
        create_account_warning: "%{name} hat eine Warnung an %{target} gesendet"
        create_custom_emoji: "%{name} hat neues Emoji %{target} hochgeladen"
        create_domain_block: "%{name} hat die Domain %{target} blockiert"
        create_email_domain_block: "%{name} hat die E-Mail-Domain %{target} geblacklistet"
        demote_user: "%{name} stufte Benutzer:in %{target} herunter"
        destroy_custom_emoji: "%{name} zerstörte Emoji %{target}"
        destroy_domain_block: "%{name} hat die Domain %{target} entblockt"
        destroy_email_domain_block: "%{name} hat die E-Mail-Domain %{target} gewhitelistet"
        destroy_status: "%{name} hat Status von %{target} entfernt"
        disable_2fa_user: "%{name} hat Zwei-Faktor-Anforderung für Benutzer:in %{target} deaktiviert"
        disable_custom_emoji: "%{name} hat das %{target} Emoji deaktiviert"
        disable_user: "%{name} hat den Login für Benutzer:in  %{target} deaktiviert"
        enable_custom_emoji: "%{name} hat das %{target} Emoji aktiviert"
        enable_user: "%{name} hat die Anmeldung für di:en Benutzer:in %{target} aktiviert"
        memorialize_account: "%{name} hat %{target}s Konto in eine Gedenkseite umgewandelt"
        promote_user: "%{name} hat %{target} befördert"
        remove_avatar_user: "%{name} hat das Profilbild von %{target} entfernt"
        reopen_report: "%{name} hat die Meldung %{target} wieder geöffnet"
        reset_password_user: "%{name} hat das Passwort für di:en Benutzer:in %{target} zurückgesetzt"
        resolve_report: "%{name} hat die Meldung %{target} bearbeitet"
        silence_account: "%{name} hat %{target}s Konto stummgeschaltet"
        suspend_account: "%{name} hat %{target}s Konto gesperrt"
        unassigned_report: "%{name} hat die Zuweisung der Meldung %{target} entfernt"
        unsilence_account: "%{name} hat die Stummschaltung von %{target}s Konto aufgehoben"
        unsuspend_account: "%{name} hat die Sperrung von %{target}s Konto aufgehoben"
        update_custom_emoji: "%{name} hat das %{target} Emoji aktualisiert"
        update_status: "%{name} hat den Status von %{target} aktualisiert"
      deleted_status: "(gelöschter Beitrag)"
      title: Überprüfungsprotokoll
    custom_emojis:
      by_domain: Domain
      copied_msg: Eine lokale Kopie des Emojis wurde erstellt
      copy: Kopieren
      copy_failed_msg: Es konnte keine lokale Kopie des Emojis erstellt werden
      created_msg: Emoji erstellt!
      delete: Löschen
      destroyed_msg: Emoji gelöscht!
      disable: Deaktivieren
      disabled_msg: Das Emoji wurde deaktiviert
      emoji: Emoji
      enable: Aktivieren
      enabled_msg: Das Emoji wurde aktiviert
      image_hint: PNG bis 50 kB
      listed: Gelistet
      new:
        title: Eigenes Emoji hinzufügen
      overwrite: Überschreiben
      shortcode: Kürzel
      shortcode_hint: Mindestens 2 Zeichen, nur Buchstaben, Ziffern und Unterstriche
      title: Eigene Emojis
      unlisted: Ungelistet
      update_failed_msg: Konnte dieses Emoji nicht aktualisieren
      updated_msg: Emoji erfolgreich aktualisiert!
      upload: Hochladen
    dashboard:
      backlog: Unerledigte Jobs
      config: Konfiguration
      feature_deletions: Kontolöschung
      feature_invites: Einladungslinks
      feature_profile_directory: Profilverzeichnis
      feature_registrations: Registrierung
      feature_relay: Föderations-Relay
      features: Eigenschaften
      hidden_service: Föderation mit versteckten Diensten
      open_reports: Offene Meldungen
      recent_users: Neueste Nutzer
      search: Volltextsuche
      single_user_mode: Einzelnutzermodus
      software: Software
      space: Speicherverbrauch
      title: Übersicht
      total_users: Benutzer:innen insgesamt
      trends: Trends
      week_interactions: Interaktionen diese Woche
      week_users_active: Aktiv diese Woche
      week_users_new: Benutzer:innen diese Woche
    domain_blocks:
      add_new: Neue Domainblockade hinzufügen
      created_msg: Die Domain-Blockade wird nun durchgeführt
      destroyed_msg: Die Domain-Blockade wurde rückgängig gemacht
      domain: Domain
      new:
        create: Blockade einrichten
        hint: Die Domain-Blockade wird nicht verhindern, dass Konteneinträge in der Datenbank erstellt werden. Aber es werden rückwirkend und automatisch alle Moderationsmethoden auf diese Konten angewendet.
        severity:
          desc_html: "<strong>Stummschaltung</strong> wird die Beiträge dieses Kontos für alle, die ihm nicht folgen, unsichtbar machen. Eine <strong>Sperre</strong> wird alle Beiträge, Medien und Profildaten dieses Kontos entfernen. Verwende <strong>Kein,</strong> um nur Mediendateien abzulehnen."
          noop: Kein
          silence: Stummschaltung
          suspend: Sperre
        title: Neue Domain-Blockade
      reject_media: Mediendateien ablehnen
      reject_media_hint: Entfernt lokal gespeicherte Mediendateien und verhindert deren künftiges Herunterladen. Für Sperren irrelevant
      reject_reports: Meldungen ablehnen
      reject_reports_hint: Ignoriere alle Meldungen von dieser Domain. Irrelevant für Sperrungen
      rejecting_media: Mediendateien ablehnen
      rejecting_reports: Beschwerdemeldungen ablehnen
      severity:
        silence: stummgeschaltet
        suspend: gesperrt
      show:
        affected_accounts:
          one: Ein Konto in der Datenbank betroffen
          other: "%{count} Konten in der Datenbank betroffen"
        retroactive:
          silence: Alle existierenden Konten dieser Domain nicht mehr stummschalten
          suspend: Alle existierenden Konten dieser Domain entsperren
        title: Domain-Blockade für %{domain} zurücknehmen
        undo: Zurücknehmen
      undo: Domainblockade zurücknehmen
    email_domain_blocks:
      add_new: Neue hinzufügen
      created_msg: E-Mail-Domain-Blockade erfolgreich erstellt
      delete: Löschen
      destroyed_msg: E-Mail-Domain-Blockade erfolgreich gelöscht
      domain: Domain
      new:
        create: Blockade erstellen
        title: Neue E-Mail-Domain-Blockade
      title: E-Mail-Domain-Blockade
    followers:
      back_to_account: Zurück zum Konto
      title: "%{acct}'s Follower"
    instances:
      delivery_available: Zustellung ist verfügbar
      known_accounts:
        one: "%{count} bekanntes Konto"
        other: "%{count} bekannte Accounts"
      moderation:
        all: Alle
        limited: Limitiert
        title: Moderation
      title: Föderation
      total_blocked_by_us: Von uns gesperrt
      total_followed_by_them: Gefolgt von denen
      total_followed_by_us: Gefolgt von uns
      total_reported: Beschwerdemeldungen über sie
      total_storage: Medienanhänge
    invites:
      deactivate_all: Alle deaktivieren
      filter:
        all: Alle
        available: Verfügbar
        expired: Ausgelaufen
        title: Filter
      title: Einladungen
    relays:
      add_new: Neues Relay hinzufügen
      delete: Löschen
      description_html: Ein <strong>Föderierungsrelay</strong> ist ein vermittelnder Server, der eine große Anzahl öffentlicher Beiträge zwischen Servern austauscht, die es abonnieren und zu ihm veröffentlichen.<strong> Es kann kleinen und mittleren Servern dabei helfen, Inhalte des Fediverse zu entdecken</strong>, was andernfalls das manuelle Folgen anderer Leute auf entfernten Servern durch lokale Nutzer erfordern würde.
      disable: Ausschalten
      disabled: Ausgeschaltet
      enable: Einschalten
      enable_hint: Sobald aktiviert wird dein Server alle öffentlichen Beiträge dieses Relays abonnieren und wird alle öffentlichen Beiträge dieses Servers an es senden.
      enabled: Eingeschaltet
      inbox_url: Relay-URL
      pending: Warte auf Zustimmung des Relays
      save_and_enable: Speichern und aktivieren
      setup: Relayverbindung einrichten
      status: Status
      title: Relays
    report_notes:
      created_msg: Meldungs-Kommentar erfolgreich erstellt!
      destroyed_msg: Meldungs-Kommentar erfolgreich gelöscht!
    reports:
      account:
        note: Notiz
        report: Meldung
      action_taken_by: Maßnahme ergriffen durch
      are_you_sure: Bist du dir sicher?
      assign_to_self: Mir zuweisen
      assigned: Zugewiesener Moderator
      comment:
        none: Kein
      created_at: Gemeldet
      mark_as_resolved: Als gelöst markieren
      mark_as_unresolved: Als ungelöst markieren
      notes:
        create: Kommentar hinzufügen
        create_and_resolve: Mit Kommentar lösen
        create_and_unresolve: Mit Kommentar wieder öffnen
        delete: Löschen
        placeholder: Beschreibe, welche Maßnahmen ergriffen wurden oder irgendwelche andere Neuigkeiten…
      reopen: Meldung wieder öffnen
      report: 'Meldung #%{id}'
      reported_account: Gemeldetes Konto
      reported_by: Gemeldet von
      resolved: Gelöst
      resolved_msg: Meldung erfolgreich gelöst!
      status: Status
      title: Meldungen
      unassign: Zuweisung entfernen
      unresolved: Ungelöst
      updated_at: Aktualisiert
    settings:
      activity_api_enabled:
        desc_html: Anzahl der lokal geposteten Beiträge, aktiven Nutzern und neuen Registrierungen in wöchentlichen Zusammenfassungen
        title: Veröffentliche gesamte Statistiken über Benutzeraktivitäten
      bootstrap_timeline_accounts:
        desc_html: Mehrere Profilnamen durch Kommata trennen. Funktioniert nur mit lokalen und nicht gesperrten Konten. Standardwert bei freigelassenem Feld sind alle lokalen Admins.
        title: Konten, denen Neu-Angemeldete automatisch folgen
      contact_information:
        email: Öffentliche E-Mail-Adresse
        username: Profilname für die Kontaktaufnahme
      custom_css:
        desc_html: Verändere das Aussehen mit CSS, dass auf jeder Seite geladen wird
        title: Benutzerdefiniertes CSS
      hero:
        desc_html: Wird auf der Startseite angezeigt. Mindestens 600x100px sind empfohlen. Wenn es nicht gesetzt wurde, wird das Instanz-Thumbnail dafür verwendet
        title: Bild für Startseite
      mascot:
        desc_html: Angezeigt auf mehreren Seiten. Mehr als 293x205px empfohlen. Wenn es nicht gesetzt wurde wird es auf das Standard-Maskottchen zurückfallen
        title: Maskottchen-Bild
      peers_api_enabled:
        desc_html: Domain-Namen dieser Instanz, die im Fediverse gefunden wurden
        title: Veröffentliche Liste von gefundenen Instanzen
      preview_sensitive_media:
        desc_html: Linkvorschauen auf anderen Webseiten werden ein Vorschaubild anzeigen, obwohl die Medien als heikel gekennzeichnet sind
        title: Heikle Medien in OpenGraph-Vorschauen anzeigen
      profile_directory:
        desc_html: Erlaube Benutzer auffindbar zu sein
        title: Aktiviere Profilverzeichnis
      registrations:
        closed_message:
          desc_html: Wird auf der Frontseite angezeigt, wenn die Registrierung geschlossen ist. Du kannst HTML-Tags benutzen
          title: Nachricht über geschlossene Registrierung
        deletion:
          desc_html: Allen erlauben, ihr Konto eigenmächtig zu löschen
          title: Kontolöschung erlauben
        min_invite_role:
          disabled: Niemand
          title: Einladungen erlauben von
        open:
          desc_html: Allen erlauben, ein Konto zu erstellen
          title: Registrierung öffnen
      show_known_fediverse_at_about_page:
        desc_html: Wenn aktiviert, wird es alle Beiträge aus dem bereits bekannten Teil des Fediversums auf der Startseite anzeigen. Andernfalls werden lokale Beitrage der Instanz angezeigt.
        title: Verwende öffentliche Zeitleiste für die Vorschau
      show_staff_badge:
        desc_html: Zeige Mitarbeiter-Badge auf Benutzerseite
        title: Zeige Mitarbeiter-Badge
      site_description:
        desc_html: Einleitungsabschnitt auf der Frontseite. Beschreibe, was diese Mastodon-Instanz ausmacht. Du kannst HTML-Tags benutzen, insbesondere <code>&lt;a&gt;</code> und <code>&lt;em&gt;</code>.
        title: Beschreibung der Instanz
      site_description_extended:
        desc_html: Bietet sich für Verhaltenskodizes, Regeln, Richtlinien und weiteres an, was deine Instanz auszeichnet. Du kannst HTML-Tags benutzen
        title: Erweiterte Beschreibung der Instanz
      site_short_description:
        desc_html: Wird angezeigt in der Seitenleiste und in Meta-Tags. Beschreibe in einem einzigen Abschnitt, was Mastodon ist und was diesen Server ausmacht. Falls leer, wird die Instanz-Beschreibung verwendet.
        title: Kurze Instanz-Beschreibung
      site_terms:
        desc_html: Hier kannst du deine eigenen Geschäftsbedingungen, Datenschutzerklärung und anderes rechtlich Relevante eintragen. Du kannst HTML-Tags benutzen
        title: Eigene Geschäftsbedingungen
      site_title: Name der Instanz
      thumbnail:
        desc_html: Wird für die Vorschau via OpenGraph und API verwendet. 1200×630 px wird empfohlen
        title: Instanz-Thumbnail
      timeline_preview:
        desc_html: Auf der Frontseite die öffentliche Zeitleiste anzeigen
        title: Zeitleisten-Vorschau
      title: Instanz-Einstellungen
    statuses:
      back_to_account: Zurück zum Konto
      batch:
        delete: Löschen
        nsfw_off: Als nicht heikel markieren
        nsfw_on: Als heikel markieren
      failed_to_execute: Ausführen fehlgeschlagen
      media:
        title: Medien
      no_media: Keine Medien
      no_status_selected: Keine Beiträge wurden verändert, weil keine ausgewählt wurden
      title: Beiträge des Kontos
      with_media: Mit Medien
    subscriptions:
      callback_url: Callback-URL
      confirmed: Bestätigt
      expires_in: Verfällt in
      last_delivery: Letzte Zustellung
      title: WebSub
      topic: Thema
    tags:
      accounts: Konten
      hidden: Versteckt
      hide: Vor Verzeichnis verstecken
      name: Hashtag
      title: Hashtags
      unhide: Zeige in Verzeichnis
      visible: Sichtbar
    title: Administration
    warning_presets:
      add_new: Neu hinzufügen
      delete: Löschen
      edit: Bearbeiten
      edit_preset: Warnungsvorlage bearbeiten
      title: Warnungsvorlagen verwalten
  admin_mailer:
    new_report:
      body: "%{reporter} hat %{target} gemeldet"
      body_remote: Jemand von %{domain} hat %{target} gemeldet
      subject: Neue Meldung auf %{instance} (#%{id})
  application_mailer:
    notification_preferences: Ändere E-Mail-Einstellungen
    salutation: "%{name},"
    settings: 'E-Mail-Einstellungen ändern: %{link}'
    view: 'Ansehen:'
    view_profile: Zeige Profil
    view_status: Zeige Status
  applications:
    created: Anwendung erfolgreich erstellt
    destroyed: Anwendung erfolgreich gelöscht
    invalid_url: Die angegebene URL ist ungültig
    regenerate_token: Zugangs-Token neu erstellen
    token_regenerated: Zugangs-Token neu erstellt
    warning: Sei mit diesen Daten sehr vorsichtig. Teile sie mit niemandem!
    your_token: Dein Zugangs-Token
  auth:
    agreement_html: Indem du dich registrierst, erklärst du dich mit den untenstehenden <a href="%{rules_path}">Regeln dieser Instanz</a> und der <a href="%{terms_path}">Datenschutzerklärung</a> einverstanden.
    change_password: Passwort
    confirm_email: E-Mail bestätigen
    delete_account: Konto löschen
    delete_account_html: Falls du dein Konto löschen willst, kannst du <a href="%{path}">hier damit fortfahren</a>. Du wirst um Bestätigung gebeten werden.
    didnt_get_confirmation: Keine Bestätigungs-Mail erhalten?
    forgot_password: Passwort vergessen?
    invalid_reset_password_token: Das Token zum Zurücksetzen des Passworts ist ungültig oder abgelaufen. Bitte fordere ein neues an.
    login: Anmelden
    logout: Abmelden
    migrate_account: Ziehe zu einem anderen Konto um
    migrate_account_html: Wenn du wünschst, dieses Konto zu einem anderen umzuziehen, kannst du <a href="%{path}">dies hier einstellen</a>.
    or: oder
    or_log_in_with: Oder anmelden mit
    providers:
      cas: CAS
      saml: SAML
    register: Registrieren
    register_elsewhere: Registrieren auf einem anderen Server
    resend_confirmation: Bestätigungs-Mail erneut versenden
    reset_password: Passwort zurücksetzen
    security: Sicherheit
    set_new_password: Neues Passwort setzen
  authorize_follow:
    already_following: Du folgst diesem Konto bereits
    error: Das Remote-Konto konnte nicht geladen werden
    follow: Folgen
    follow_request: 'Du hast eine Folgeanfrage gesendet an:'
    following: 'Erfolg! Du folgst nun:'
    post_follow:
      close: Oder du schließt einfach dieses Fenster.
      return: Zeige Profil des Benutzers
      web: Das Web öffnen
    title: "%{acct} folgen"
  datetime:
    distance_in_words:
      about_x_hours: "%{count}h"
      about_x_months: "%{count}mo"
      about_x_years: "%{count}y"
      almost_x_years: "%{count}y"
      half_a_minute: Gerade eben
      less_than_x_minutes: "%{count}m"
      less_than_x_seconds: Gerade eben
      over_x_years: "%{count}y"
      x_days: "%{count}d"
      x_minutes: "%{count}m"
      x_months: "%{count}mo"
      x_seconds: "%{count}s"
  deletes:
    bad_password_msg: Falsches Passwort
    confirm_password: Gib dein derzeitiges Passwort ein, um deine Identität zu bestätigen
    description_html: Hiermit wird <strong>dauerhaft und unwiederbringlich</strong> der Inhalt deines Kontos gelöscht und dein Konto deaktiviert. Dein Profilname wird reserviert, um künftige Imitationen zu verhindern.
    proceed: Konto löschen
    success_msg: Dein Konto wurde erfolgreich gelöscht
    warning_html: Wir können nur dafür garantieren, dass die Inhalte auf dieser einen Instanz gelöscht werden. Bei Inhalten, die weit verbreitet wurden, ist es wahrscheinlich, dass Spuren bleiben werden. Server, die offline sind oder keine Benachrichtigungen von deinem Konto mehr empfangen, werden ihre Datenbanken nicht bereinigen.
    warning_title: Verfügbarkeit verstreuter Inhalte
  directories:
    directory: Profilverzeichnis
    enabled: Du bist gerade in dem Verzeichnis gelistet.
    enabled_but_waiting: Du bist damit einverstanden im Verzeichnis gelistet zu werden, aber du hast nicht die minimale Anzahl an Folgenden (%{min_followers}), damit es passiert.
    explanation: Entdecke Benutzer basierend auf deren Interessen
    explore_mastodon: Entdecke %{title}
    how_to_enable: Du hast dich gerade nicht dazu entschieden im Verzeichnis gelistet zu werden. Du kannst dich unten dafür eintragen. Benutze Hashtags in deiner Profilbeschreibung, um unter spezifischen Hashtags gelistet zu werden!
    people:
      one: "%{count} Person"
      other: "%{count} Leute"
  errors:
    '403': Dir fehlt die Befugnis, diese Seite sehen zu können.
    '404': Diese Seite existiert nicht.
    '410': Diese Seite existiert nicht mehr.
    '422':
      content: Sicherheitsüberprüfung fehlgeschlagen. Blockierst du Cookies?
      title: Sicherheitsüberprüfung fehlgeschlagen
    '429': Du wurdest gedrosselt
    '500':
      content: Bitte verzeih, etwas ist bei uns schief gegangen.
      title: Diese Seite ist kaputt
    noscript_html: Bitte aktiviere JavaScript, um die Mastodon-Web-Anwendung zu verwenden. Alternativ kannst du auch eine der <a href="%{apps_path}">nativen Mastodon-Anwendungen</a> für deine Plattform probieren.
  exports:
    archive_takeout:
      date: Datum
      download: Dein Archiv herunterladen
      hint_html: Du kannst ein Archiv deiner <strong>Beiträge und hochgeladenen Medien</strong> anfragen. Die exportierten Daten werden im ActivityPub-Format gespeichert, welches mit jeder Software lesbar ist die das Format unterstützt. Du kannst alle 7 Tage ein Archiv anfordern.
      in_progress: Stelle dein Archiv zusammen...
      request: Dein Archiv anfragen
      size: Größe
    blocks: Du hast blockiert
    csv: CSV
    domain_blocks: Domainblockaden
    follows: Du folgst
    lists: Listen
    mutes: Du hast stummgeschaltet
    storage: Medienspeicher
  filters:
    contexts:
      home: Startseite
      notifications: Benachrichtigungen
      public: Öffentliche Zeitleisten
      thread: Gespräche
    edit:
      title: Filter bearbeiten
    errors:
      invalid_context: Ungültiger oder fehlender Kontext übergeben
      invalid_irreversible: Unwiderrufliche Filterung funktioniert nur mit Heim- oder Benachrichtigungskontext
    index:
      delete: Löschen
      title: Filter
    new:
      title: Neuen Filter hinzufügen
  followers:
    domain: Instanz
    explanation_html: Wenn du sicherstellen willst, dass deine Beiträge privat sind, musst du wissen, wer dir folgt. <strong>Deine privaten Beiträge werden an alle Instanzen weitergegeben, auf denen Menschen registriert sind, die dir folgen.</strong> Wenn du den Betreibenden einer Instanz misstraust und du befürchtest, dass sie deine Privatsphäre missachten könnten, kannst du sie hier entfernen.
    followers_count: Zahl der Folgenden
    lock_link: dein Konto sperrst
    purge: Von der Liste deiner Folgenden löschen
    success:
      one: Folgende von einer Domain werden soft-geblockt …
      other: Folgende von %{count} Domains werden soft-geblockt …
    true_privacy_html: Bitte beachte, dass <strong>wirklicher Schutz deiner Privatsphäre nur durch Ende-zu-Ende-Verschlüsselung erreicht werden kann.</strong>.
    unlocked_warning_html: Wer dir folgen will, kann dies jederzeit ohne deine vorige Einverständnis tun und erhält damit automatisch Zugriff auf deine privaten Beiträge. Wenn du %{lock_link}, kannst du vorab entscheiden, wer dir folgen darf und wer nicht.
    unlocked_warning_title: Dein Konto ist nicht gesperrt
  footer:
    developers: Entwickler
    more: Mehr…
    resources: Ressourcen
  generic:
    changes_saved_msg: Änderungen gespeichert!
    copy: Kopieren
    save_changes: Änderungen speichern
    validation_errors:
      one: Etwas ist noch nicht ganz richtig! Bitte korrigiere den Fehler
      other: Etwas ist noch nicht ganz richtig! Bitte korrigiere %{count} Fehler
  imports:
    preface: Daten, die du aus einer anderen Instanz exportiert hast, kannst du hier importieren. Beispielsweise die Liste derjenigen, denen du folgst oder die du blockiert hast.
    success: Deine Daten wurden erfolgreich hochgeladen und werden in Kürze verarbeitet
    types:
      blocking: Blockierliste
      following: Folgeliste
      muting: Stummschaltungsliste
    upload: Hochladen
  in_memoriam_html: In Gedenken.
  invites:
    delete: Deaktivieren
    expired: Abgelaufen
    expires_in:
      '1800': 30 Minuten
      '21600': 6 Stunden
      '3600': 1 Stunde
      '43200': 12 Stunden
      '604800': 1 Woche
      '86400': 1 Tag
    expires_in_prompt: Nie
    generate: Generieren
    invited_by: 'Du wurdest eingeladen von:'
    max_uses:
      one: 1 mal verwendet
      other: "%{count} mal verwendet"
    max_uses_prompt: Kein Limit
    prompt: Generiere und teile Links um Zugang zu dieser Instanz zu geben
    table:
      expires_at: Läuft ab
      uses: Verwendungen
    title: Leute einladen
  lists:
    errors:
      limit: Du hast die maximale Anzahl an Listen erreicht
  media_attachments:
    validations:
      images_and_video: Es kann kein Video an einen Beitrag, der bereits Bilder enthält, angehängt werden
      too_many: Es können nicht mehr als 4 Bilder angehängt werden
  migrations:
    acct: benutzername@domain des neuen Kontos
    currently_redirecting: 'Deine Profilweiterleitung wurde gesetzt auf:'
    proceed: Speichern
    updated_msg: Deine Konto-Migrationseinstellungen wurden erfolgreich aktualisiert!
  moderation:
    title: Moderation
  notification_mailer:
    digest:
      action: Zeige alle Benachrichtigungen
      body: Hier ist eine kurze Zusammenfassung der Nachrichten, die du seit deinem letzten Besuch am %{since} verpasst hast
      mention: "%{name} hat dich erwähnt:"
      new_followers_summary:
        one: Außerdem ist dir seit du weg warst ein weiteres Wesen gefolgt! Juhu!
        other: Außerdem sind dir seit du weg warst %{count} weitere Wesen gefolgt! Großartig!
      subject:
        one: "1 neue Mitteilung seit deinem letzten Besuch \U0001F418"
        other: "%{count} neue Mitteilungen seit deinem letzten Besuch \U0001F418"
      title: In deiner Abwesenheit...
    favourite:
      body: 'Dein Beitrag wurde von %{name} favorisiert:'
      subject: "%{name} hat deinen Beitrag favorisiert"
      title: Neue Favorisierung
    follow:
      body: "%{name} folgt dir jetzt!"
      subject: "%{name} folgt dir jetzt"
      title: Neuer Follower
    follow_request:
      action: Verwalte Folge-Anfragen
      body: "%{name} möchte dir folgen"
      subject: 'Ausstehender Follower: %{name}'
      title: Neue Folge-Anfrage
    mention:
      action: Antworten
      body: "%{name} hat dich erwähnt:"
      subject: "%{name} hat dich erwähnt"
      title: Neue Erwähnung
    reblog:
      body: "%{name} hat deinen Beitrag geteilt:"
      subject: "%{name} hat deinen Beitrag geteilt"
      title: Dein Beitrag wurde geteilt
  number:
    human:
      decimal_units:
        format: "%n%u"
        units:
          billion: B
          million: M
          quadrillion: Q
          thousand: K
          trillion: T
          unit: ''
  pagination:
    newer: Neuer
    next: Vorwärts
    older: Älter
    prev: Zurück
    truncate: "&hellip;"
  preferences:
    languages: Sprachen
    other: Weiteres
    publishing: Beiträge
    web: Web
  remote_follow:
    acct: Profilname@Domain, von wo aus du dieser Person folgen möchtest
    missing_resource: Die erforderliche Weiterleitungs-URL für dein Konto konnte nicht gefunden werden
    no_account_html: Noch kein Konto? Du kannst dich <a href='%{sign_up_path}' target='_blank'>hier anmelden</a>
    proceed: Weiter
    prompt: 'Du wirst dieser Person folgen:'
    reason_html: "<strong>Warum ist dieser Schritt erforderlich?</strong><code>%{instance}</code> ist möglicherweise nicht der Server auf dem du registriert bist, also müssen wir dich erst auf deinen Heimserver weiterleiten."
  remote_interaction:
    favourite:
      proceed: Fortfahren zum Favorisieren
      prompt: 'Du möchtest diesen Beitrag favorisieren:'
    reblog:
      proceed: Fortfahren zum Teilen
      prompt: 'Du möchtest diesen Beitrag teilen:'
    reply:
      proceed: Fortfahren zum Antworten
      prompt: 'Du möchtest auf diesen Beitrag antworten:'
  remote_unfollow:
    error: Fehler
    title: Titel
    unfollowed: Entfolgt
  scheduled_statuses:
    over_daily_limit: Du hast das Limit für geplante Beiträge, dass %{limit} beträgt, für heute erreicht
    over_total_limit: Du hast das Limit für geplante Beiträge, dass %{limit} beträgt, erreicht
    too_soon: Das geplante Datum muss in der Zukunft liegen
  sessions:
    activity: Letzte Aktivität
    browser: Browser
    browsers:
      alipay: Alipay
      blackberry: Blackberry
      chrome: Chrome
      edge: Microsoft Edge
      electron: Electron
      firefox: Firefox
      generic: Unbekannter Browser
      ie: Internet Explorer
      micro_messenger: MicroMessenger
      nokia: Nokia S40 Ovi Browser
      opera: Opera
      otter: Otter
      phantom_js: PhantomJS
      qq: QQ Browser
      safari: Safari
      uc_browser: UCBrowser
      weibo: Weibo
    current_session: Aktuelle Sitzung
    description: "%{browser} auf %{platform}"
    explanation: Dies sind die Webbrowser, die derzeit in deinem Mastodon-Konto eingeloggt sind.
    ip: IP-Adresse
    platforms:
      adobe_air: Adobe Air
      android: Android
      blackberry: Blackberry
      chrome_os: ChromeOS
      firefox_os: Firefox OS
      ios: iOS
      linux: Linux
      mac: Mac
      other: unbekannte Plattform
      windows: Windows
      windows_mobile: Windows Mobile
      windows_phone: Windows Phone
    revoke: Schließen
    revoke_success: Sitzung erfolgreich geschlossen
    title: Sitzungen
  settings:
    authorized_apps: Autorisierte Anwendungen
    back: Zurück zu Mastodon
    delete: Konto löschen
    development: Entwicklung
    edit_profile: Profil bearbeiten
    export: Datenexport
    followers: Autorisierte Folgende
    import: Datenimport
    migrate: Konto-Umzug
    notifications: Benachrichtigungen
    preferences: Einstellungen
    settings: Einstellungen
    two_factor_authentication: Zwei-Faktor-Auth
    your_apps: Deine Anwendungen
  statuses:
    attached:
      description: 'Angehängt: %{attached}'
      image:
        one: "%{count} Bild"
        other: "%{count} Bilder"
      video:
        one: "%{count} Video"
        other: "%{count} Videos"
    boosted_from_html: Geteilt von %{acct_link}
    content_warning: 'Inhaltswarnung: %{warning}'
    disallowed_hashtags:
      one: 'Enthält den unerlaubten Hashtag: %{tags}'
      other: 'Enthält die unerlaubten Hashtags: %{tags}'
    language_detection: Sprache automatisch erkennen
    open_in_web: Im Web öffnen
    over_character_limit: Zeichenlimit von %{max} überschritten
    pin_errors:
      limit: Du hast bereits die maximale Anzahl an Beiträgen angeheftet
      ownership: Du kannst nur eigene Beiträge anheften
      private: Du kannst nur öffentliche Beiträge anheften
      reblog: Du kannst keine geteilten Beiträge anheften
    show_more: Mehr anzeigen
    sign_in_to_participate: Melde dich an, um an der Konversation teilzuhaben
    title: '%{name}: "%{quote}"'
    visibilities:
      private: Nur Folgende
      private_long: Nur für Folgende sichtbar
      public: Öffentlich
      public_long: Für alle sichtbar
      unlisted: Nicht gelistet
      unlisted_long: Für alle sichtbar, aber nicht in öffentlichen Zeitleisten aufgelistet
  stream_entries:
    pinned: Angehefteter Beitrag
    reblogged: teilte
    sensitive_content: Sensible Inhalte
  terms:
    body_html: |
      <h2>Datenschutzerklärung</h2>
      <h3 id="collect">Welche Informationen sammeln wir?</h3>

      <ul>
        <li><em>Grundlegende Kontoinformationen</em>: Wenn du dich auf diesem Server registrierst, wirst du darum gebeten, einen Benutzer:innen-Namen, eine E-Mail-Adresse und ein Passwort einzugeben. Du kannst auch zusätzliche Profilinformationen wie etwa einen Anzeigenamen oder eine Biografie eingeben und ein Profilbild oder ein Headerbild hochladen. Der Benutzer:innen-Name, der Anzeigename, die Biografie, das Profilbild und das Headerbild werden immer öffentlich angezeigt.</li>
        <li><em>Beiträge, Folge- und andere öffentliche Informationen</em>: Die Liste der Leute, denen du folgst, wird öffentlich gezeigt, das gleiche gilt für deine Folgenden (Follower). Sobald du eine Nachricht übermittelst, wird das Datum und die Uhrzeit gemeinsam mit der Information, welche Anwendung du dafür verwendet hast, gespeichert. Nachricht können Medienanhänge enthalten, etwa Bilder und Videos. Öffentliche und ungelistete Beiträge sind öffentlich verfügbar. Sobald du einen Beitrag auf deinem Profil featurest, sind dies auch öffentlich verfügbare Informationen. Deine Beiträge werden an deine Folgenden ausgeliefert, was in manchen Fällen bedeutet, dass sie an andere Server ausgeliefert werden und dort Kopien gespeichert werden. Sobald du Beiträge löschst, wird dies ebenso an deine Follower ausgeliefert. Die Handlungen des Teilens und Favorisieren eines anderen Beitrages ist immer öffentlich.</li>
        <li><em>Direkte und "Nur Folgende"-Beiträge</em>: Alle Beiträge werden auf dem Server gespeichert und verarbeitet. "Nur Folgende"-Beiträge werden an deine Folgenden und an Benutzer:innen, die du in ihnen erwähnst, ausgeliefert, direkte Beiträge nur an in ihnen erwähnte Benutzer:innen. In manchen Fällen bedeutet dass, dass sie an andere Server ausgeliefert werden und dort Kopien gespeichert werden. Wir bemühen uns nach bestem Wissen und Gewissen, den Zugriff auf diese Beiträge auf nur autorisierte Personen einzuschränken, jedoch könnten andere Server dabei scheitern. Deswegen ist es wichtig, die Server, zu denen deine Folgenden gehören, zu überprüfen. Du kannst eine Option in den Einstellungen umschalten, um neue Folgenden manuell anzunehmen oder abzuweisen. <em>Bitte beachte, dass die Betreiber des Server und jedes empfangenden Servers solche Nachrichten anschauen könnten</em> und dass Empfänger von diesen eine Bildschirmkopie erstellen könnten, sie kopieren oder anderweitig weiterverteilen könnten. <em>Teile nicht irgendwelche gefährlichen Informationen über Mastodon.</em></li>
        <li><em>Internet Protocol-Adressen (IP-Adressen) und andere Metadaten</em>: Sobald du dich anmeldest, erfassen wir sowohl die IP-Adresse, von der aus du dich anmeldest, als auch den Namen deine Browseranwendung. Alle angemeldeten Sitzungen (Sessions) sind für deine Überprüfung und Widerruf in den Einstellungen verfügbar. Die letzte verwendete IP-Adresse wird bis zu 12 Monate lang gespeichert. Wir könnten auch Serverprotokoll behalten, welche die IP-Adresse von jeder Anfrage an unseren Server enthalten.</li>
      </ul>

      <hr class="spacer" />

      <h3 id="use">Für was verwenden wir deine Informationen?</h3>

      <p>Jede der von dir gesammelten Information kann in den folgenden Weisen verwendet werden:</p>

      <ul>
        <li>Um die Kernfunktionalität von Mastodon bereitzustellen. Du kannst du mit dem Inhalt anderer Leute interagieren und deine eigenen Inhalte beitragen, wenn du angemeldet bist. Zum Beispiel kannst du anderen folgen, um deren kombinierten Beiträge in deine personalisierten Start-Timeline zu sehen.</li>
        <li>Um Moderation der Community zu ermöglichen, zum Beispiel beim Vergleichen deiner IP-Adresse mit anderen bekannten, um Verbotsumgehung oder andere Vergehen festzustellen.</li>
        <li>Die E-Mail-Adresse, die du bereitstellst, kann dazu verwendet werden, dir Informationen, Benachrichtigungen über andere Leute, die mit deinen Inhalten interagieren oder dir Nachrichten senden, und auf Anfragen, Wünsche und/oder Fragen zu antworten.</li>
      </ul>

      <hr class="spacer" />

      <h3 id="protect">Wie beschützen wir deine Informationen?</h3>

      <p>Wir implementieren eine Reihe von Sicherheitsmaßnahmen, um die Sicherheit deiner persönlichen Information sicherzustellen, wenn du persönliche Informationen eingibst, übermittelst oder auf sie zugreifst. Neben anderen Dingen, wird sowohl deine Browsersitzung, als auch der Datenverkehr zwischen deinen Anwendungen und der Programmierschnittstelle (API) mit SSL gesichert, dein Passwort wird mit einem starken Einwegalgorithmus gehasht. Du kannst Zwei-Faktor-Authentifizierung aktivieren, um den Zugriff auf dein Konto zusätzlich abzusichern.</p>

      <hr class="spacer" />

      <h3 id="data-retention">Was ist unsere Datenspeicherungsrichtlinie?</h3>

      <p>Wir werden mit bestem Wissen und Gewissen:</p>

      <ul>
        <li>Serverprotokolle, die IP-Adressen von allen deinen Anfragen an diesen Server, falls solche Protokolle behalten werden, für nicht mehr als 90 Tage behalten.</li>
        <li>registrierten Benutzer:innen zugeordnete IP-Adressen nicht länger als 12 Monate behalten.</li>
      </ul>

      <p>Du kannst ein Archiv deines Inhalts anfordern und herunterladen, inkludierend deiner Beiträge, Medienanhänge, Profilbilder und Headerbilder.</p>

      <p>Du kannst dein Konto jederzeit unwiderruflich  löschen.</p>

      <hr class="spacer"/>

      <h3 id="cookies">Verwenden wir Cookies?</h3>

      <p>Ja. Cookies sind kleine Dateien, die eine Webseite oder ihr Serviceanbieter über deinen Webbrowser (sofern er es erlaubt) auf die Festplatte deines Computers überträgt. Diese Cookies ermöglichen es der Seite deinen Browser wiederzuerkennen und, sofern du ein registriertes Konto hast, diesen mit deinem registrierten Konto zu verknüpfen.</p>

      <p>Wir verwenden Cookies, um deine Einstellungen zu verstehen und für zukünftige Besuche zu speichern.</p>

      <hr class="spacer" />

      <h3 id="disclose">Offenbaren wir Informationen an Dritte?</h3>

      <p>Wir verkaufen nicht, handeln nicht mit oder übertragen deine persönlich identifizierbaren Informationen nicht an Dritte. Dies beinhaltet nicht Dritte, die vertrauenswürdig sind und uns beim Betreiben unserer Seite, Leiten unseres Geschäftes oder dabei, die Dienste für dich bereitzustellen, unterstützen, sofern diese Dritte zustimmen, diese Informationen vertraulich zu halten. Wir können auch Informationen freigeben, wenn wir glauben, dass Freigabe angemessen ist, um dem Gesetz zu entsprechen, unsere Seitenrichtlinien durchzusetzen oder unsere Rechte, Eigentum und/oder Sicherheit oder die anderer zu beschützen.</p>

      <p>Dein öffentlicher Inhalt kann durch andere Server im Netzwerk heruntergeladen werden. Deine öffentlichen und "Nur Folgende"-Beiträge werden an die Server ausgeliefert, bei denen sich deine Folgenden befinden und direkte Nachrichten werden an die Server des Empfängers ausgeliefert, falls diese Folgenden oder Empfänger sich auf einem anderen Server als diesen befinden.</p>

      <p>Wenn du eine Anwendung autorisierst, dein Konto zu benutzen, kann diese – abhängig von den von dir genehmigten Befugnissen – auf deine öffentlichen Profilinformationen, deine Folgt- und Folgende-Liste, deine Listen, alle deine Beiträge und deine Favoriten zugreifen. Anwendungen können nie auf deine E-Mail-Adresse oder dein Passwort zugreifen</p>

      <hr class="spacer" />

      <h3 id="children">Webseitenbenutzung durch Kinder</h3>

      <p>Wenn sich dieser Server in der EU oder im Europäischen Wirtschaftsraum befinden: Unsere Website, Produkte und Dienstleistungen sind alle an Leute gerichtet, die mindestens 16 Jahre als sind. Wenn du unter 16 bist, darfst du nach den Bestimmungen der DSGVO (<a href="https://de.wikipedia.org/wiki/Datenschutz-Grundverordnung">Datenschutz-Grundverordnung</a>) diese Webseite nicht benutzen.</p>

      <p>Wenn sich dieser Server in den USA befindet: Unsere Webseite, Produkte und Dienstleistungen sind alle an Leute gerichtet, die mindestens 13 Jahre alt sind. Wenn du unter 13 bist, darfst du nach den Bestimmungen des COPPA (<a href="https://de.wikipedia.org/wiki/Children%27s_Online_Privacy_Protection_Act">Children's Online Privacy Protection Act, dt. "Gesetz zum Schutz der Privatsphäre von Kindern im Internet"</a>) diese Webseite nicht benutzen.</p>

      <p>Gesetzesvorschriften können unterschiedlich sein, wenn sich dieser Server in anderer Gerichtsbarkeit befindet.</p>

      <hr class="spacer" />

      <h3 id="changes">Änderung an unserer Datenschutzerklärung</h3>

      <p>Wenn wir uns entscheiden, Änderungen an unserer Datenschutzerklärung vorzunehmen, werden wird diese Änderungen auf dieser Seite bekannt gegeben.</p>

      <p>Dies ist eine Übersetzung, Irrtümer und Übersetzungsfehler vorbehalten. Im Zweifelsfall gilt die englische Originalversion.</p>

      <p>Dieses Dokument ist CC-BY-SA. Es wurde zuletzt aktualisiert am 7. März 2018.</p>

      <p>Ursprünglich übernommen von der <a href="https://github.com/discourse/discourse">Discourse-Datenschutzerklärung</a>.</p>
    title: "%{instance} Nutzungsbedingungen und Datenschutzerklärung"
  themes:
    contrast: Hoher Kontrast
    default: Mastodon
    mastodon-light: Mastodon (hell)
  time:
    formats:
      default: "%d.%m.%Y %H:%M"
      month: "%b %Y"
  two_factor_authentication:
    code_hint: Gib zur Bestätigung den Code ein, den deine Authenticator-App generiert hat
    description_html: Wenn du <strong>Zwei-Faktor-Authentisierung (2FA)</strong> aktivierst, wirst du dein Telefon zum Anmelden benötigen. Darauf werden Tokens erzeugt, die du bei der Anmeldung eingeben musst.
    disable: Deaktivieren
    enable: Aktivieren
    enabled: Zwei-Faktor-Authentisierung ist aktiviert
    enabled_success: Zwei-Faktor-Authentisierung erfolgreich aktiviert
    generate_recovery_codes: Wiederherstellungscodes generieren
    instructions_html: "<strong>Lies diesen QR-Code mit Google Authenticator oder einer ähnlichen TOTP-App auf deinem Telefon ein.</strong> Von nun an wird diese App Tokens generieren, die du beim Anmelden eingeben musst."
    lost_recovery_codes: Wiederherstellungscodes erlauben dir, wieder den Zugang zu deinem Konto zu erlangen, falls du dein Telefon verlieren solltest. Wenn du deine Wiederherstellungscodes verloren hast, kannst du sie hier neu generieren. Deine alten Wiederherstellungscodes werden damit ungültig gemacht.
    manual_instructions: 'Wenn du den QR-Code nicht einlesen kannst und ihn manuell eingeben musst, ist hier das Klartext-Geheimnis:'
    recovery_codes: Wiederherstellungs-Codes sichern
    recovery_codes_regenerated: Wiederherstellungscodes erfolgreich neu generiert
    recovery_instructions_html: Wenn du den Zugang zu deinem Telefon verlieren solltest, kannst du einen untenstehenden Wiederherstellungscode benutzen, um wieder auf dein Konto zugreifen zu können. <strong>Bewahre die Wiederherstellungscodes gut auf.</strong> Du könntest sie beispielsweise ausdrucken und bei deinen restlichen wichtigen Dokumenten aufbewahren.
    setup: Einrichten
    wrong_code: Der eingegebene Code war ungültig! Stimmen Serverzeit und Gerätezeit?
  user_mailer:
    backup_ready:
      explanation: Du hast ein vollständiges Backup von deinem Mastodon-Konto angefragt. Es kann jetzt heruntergeladen werden!
      subject: Dein Archiv ist bereit zum Download
      title: Archiv-Download
    warning:
      explanation:
        disable: Solange dein Konto eingefroren ist, sind deine Benutzerdaten intakt; aber du kannst nichts tun, bis dein Konto entsperrt wurde.
        silence: Solange dein Konto limitiert ist, können nur die Leute, die dir bereits folgen, deine Beiträge auf dem Server sehen und es könnte sein, dass du von verschiedenen öffentlichen Listungen ausgeschlossen wirst. Andererseits können andere dir manuell folgen.
        suspend: Dein Konto wurde gesperrt und alle deine Beiträge und hochgeladenen Medien wurden unwiderruflich vom Server und anderen Servern, bei denen du Folgende hattest, gelöscht.
      review_server_policies: Serverrichtlinien ansehen
      subject:
        disable: Dein Konto %{acct} wurde eingefroren
        none: Warnung für %{acct}
        silence: Dein Konto %{acct} wurde limitiert
        suspend: Dein Konto %{acct} wurde gesperrt
      title:
        disable: Konto eingefroren
        none: Warnung
        silence: Konto limitiert
        suspend: Konto gesperrt
    welcome:
      edit_profile_action: Profil einstellen
      edit_profile_step: Du kannst dein Profil anpassen, indem du einen Avatar oder ein Titelbild hochlädst oder deinen Anzeigenamen änderst und mehr. Wenn du deine Folgenden vorher überprüfen möchtest, bevor sie dir folgen können, dann kannst du dein Profil sperren.
      explanation: Hier sind ein paar Tipps, um loszulegen
      final_action: Fang an zu posten
      final_step: 'Fang an zu posten! Selbst ohne Follower werden deine öffentlichen Beitrage von anderen gesehen, zum Beispiel auf der lokalen Zeitleiste oder in Hashtags. Vielleicht möchtest du dich vorstellen mit dem #introductions-Hashtag.'
      full_handle: Dein vollständiger Benutzername
      full_handle_hint: Dies ist was du deinen Freunden sagen kannst, damit sie dich anschreiben oder von einer anderen Instanz folgen können.
      review_preferences_action: Einstellungen ändern
      review_preferences_step: Stelle sicher, dass du deine Einstellungen einstellst, wie zum Beispiel welche E-Mails du gerne erhalten möchtest oder was für Privatsphäreneinstellungen voreingestellt werden sollten. Wenn dir beim Ansehen von GIFs nicht schwindelig wird, dann kannst du auch das automatische Abspielen dieser aktivieren.
      subject: Willkommen bei Mastodon
      tip_federated_timeline: Die föderierte Zeitleiste ist die sehr große Ansicht vom Mastodon-Netzwerk. Sie enthält aber auch nur Leute, denen du und deine Nachbarn folgen, sie ist also nicht komplett.
      tip_following: Du folgst standardmäßig deinen Server-Admin(s). Um mehr interessante Leute zu finden, kannst du die lokale oder öffentliche Zeitleiste durchsuchen.
      tip_local_timeline: Die lokale Zeitleiste ist eine Ansicht aller Leute auf %{instance}. Diese sind deine Nachbarn!
      tip_mobile_webapp: Wenn dein mobiler Browser dir anbietet Mastodon zu deinem Startbildschirm hinzuzufügen, dann kannst du Benachrichtigungen erhalten. Es verhält sich wie eine native App in vielen Wegen!
      tips: Tipps
      title: Willkommen an Bord, %{name}!
  users:
    follow_limit_reached: Du kannst nicht mehr als %{limit} Leuten folgen
    invalid_email: Ungültige E-Mail-Adresse
    invalid_otp_token: Ungültiger Zwei-Faktor-Authentisierungs-Code
    otp_lost_help_html: Wenn Du beides nicht mehr weißt, melde Dich bei uns unter der E-Mailadresse %{email}
    seamless_external_login: Du bist angemeldet über einen Drittanbieter-Dienst, weswegen Passwort- und E-Maileinstellungen nicht verfügbar sind.
    signed_in_as: 'Angemeldet als:'
  verification:
    explanation_html: 'Du kannst <strong>bestätigen, dass die Links in deinen Profil-Metadaten dir gehören</strong>. Dafür muss die verlinkte Website einen Link zurück auf dein Mastodon-Profil enthalten. Dieser Link <strong>muss</strong> ein <code>rel="me"</code>-Attribut enthalten. Der Linktext ist dabei egal. Hier ist ein Beispiel:'
    verification: Verifizierung<|MERGE_RESOLUTION|>--- conflicted
+++ resolved
@@ -20,15 +20,9 @@
       humane_approach_title: Ein menschlicherer Ansatz
       not_a_product_body: Mastodon ist kein kommerzielles Netzwerk. Keine Werbung, kein Abgraben deiner Daten, keine geschlossene Plattform. Es gibt keine Zentrale.
       not_a_product_title: Du bist ein Mensch und keine Ware
-<<<<<<< HEAD
-      real_conversation_body: Mit 65535 Zeichen pro Beitrag und der Ermöglichung präziser Inhalts- und Bilderwarnungen kannst du dich so ausdrücken, wie du es möchtest.
-      real_conversation_title: Für das echte Gespräch gemacht
-      within_reach_body: Verschiedene Apps für iOS, Android und andere Plattformen erlauben dir dank unserem blühenden API-Ökosystem, dich von überall auf dem Laufenden zu halten.
-=======
-      real_conversation_body: Mit 500 Zeichen pro Beitrag und Features wie Inhalts- und Bilderwarnungen kannst du dich so ausdrücken, wie du es möchtest.
+      real_conversation_body: Mit 65535 Zeichen pro Beitrag und Features wie Inhalts- und Bilderwarnungen kannst du dich so ausdrücken, wie du es möchtest.
       real_conversation_title: Geschaffen für echte Gespräche
       within_reach_body: Verschiedene Apps für iOS, Android und andere Plattformen erlauben es dir, dank unseres blühenden API-Ökosystems, dich von überall auf dem Laufenden zu halten.
->>>>>>> 31e7940d
       within_reach_title: Immer für dich da
     generic_description: "%{domain} ist ein Server im Netzwerk"
     hosted_on: Mastodon, beherbergt auf %{domain}

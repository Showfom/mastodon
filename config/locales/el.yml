--- conflicted
+++ resolved
@@ -19,13 +19,8 @@
       humane_approach_body: Μαθαίνοντας από τις αποτυχίες άλλων δικτύων, το Mastodon στοχεύει να κάνει σχεδιαστικά ηθικές επιλογές για να καταπολεμήσει την κακόβουλη χρήση των κοινωνικών δικτύων.
       humane_approach_title: Μια πιο ανθρώπινη προσέγγιση
       not_a_product_body: Το Mastodon δεν είναι ένα εμπορικό δίκτυο. Δεν έχει διαφημίσεις, δεν έχει εξόρυξη δεδομένων, δεν έχει περιφραγμένους κήπους. Δεν υπάρχει κεντρικό σημείο ελέγχου.
-<<<<<<< HEAD
-      not_a_product_title: Είσαι ένας άνθρωπος, όχι κάποιο προϊόν
+      not_a_product_title: Είσαι άνθρωπος, όχι προϊόν
       real_conversation_body: Με 65,535 χαρακτήρες στη διάθεσή σου και υποστήριξη για λεπτομερή έλεγχο και προειδοποιήσεις πολυμέσων, μπορείς να εκφραστείς με τον τρόπο που θέλεις.
-=======
-      not_a_product_title: Είσαι άνθρωπος, όχι προϊόν
-      real_conversation_body: Με 500 χαρακτήρες στη διάθεσή σου και υποστήριξη για λεπτομερή έλεγχο και προειδοποιήσεις πολυμέσων, μπορείς να εκφραστείς με τον τρόπο που θέλεις.
->>>>>>> 31e7940d
       real_conversation_title: Φτιαγμένο για αληθινή συζήτηση
       within_reach_body: Οι πολλαπλές εφαρμογές για το iOS, το Android και τις υπόλοιπες πλατφόρμες, χάρη σε ένα φιλικό προς τους προγραμματιστές οικοσύστημα API, σου επιτρέπουν να κρατάς επαφή με τους φίλους και τις φίλες σου οπουδήποτε.
       within_reach_title: Πάντα προσβάσιμο

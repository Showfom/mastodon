--- conflicted
+++ resolved
@@ -20,19 +20,7 @@
     extended_description_html: |
       <h3>Ένα καλό σημείο για κανόνες</h3>
       <p>Η αναλυτική περιγραφή δεν έχει ακόμα οριστεί</p>
-<<<<<<< HEAD
-    features:
-      humane_approach_body: Μαθαίνοντας από τις αποτυχίες άλλων δικτύων, το Mastodon στοχεύει να κάνει σχεδιαστικά ηθικές επιλογές για να καταπολεμήσει την κακόβουλη χρήση των κοινωνικών δικτύων.
-      humane_approach_title: Μια πιο ανθρώπινη προσέγγιση
-      not_a_product_body: Το Mastodon δεν είναι ένα εμπορικό δίκτυο. Δεν έχει διαφημίσεις, δεν έχει εξόρυξη δεδομένων, δεν έχει περιφραγμένους κήπους. Δεν υπάρχει κεντρικό σημείο ελέγχου.
-      not_a_product_title: Είσαι άνθρωπος, όχι προϊόν
-      real_conversation_body: Με 65,535 χαρακτήρες στη διάθεσή σου και υποστήριξη για λεπτομερή έλεγχο και προειδοποιήσεις πολυμέσων, μπορείς να εκφραστείς με τον τρόπο που θέλεις.
-      real_conversation_title: Φτιαγμένο για αληθινή συζήτηση
-      within_reach_body: Οι πολλαπλές εφαρμογές για το iOS, το Android και τις υπόλοιπες πλατφόρμες, χάρη σε ένα φιλικό προς τους προγραμματιστές οικοσύστημα API, σου επιτρέπουν να κρατάς επαφή με τους φίλους και τις φίλες σου οπουδήποτε.
-      within_reach_title: Πάντα προσβάσιμο
-=======
     federation_hint_html: Με ένα λογαριασμό στο %{instance} θα μπορείς να ακολουθείς ανθρώπους σε οποιοδήποτε κόμβο στο Mastodon αλλά και αλλού.
->>>>>>> 06f906ac
     generic_description: "%{domain} είναι ένας εξυπηρετητής στο δίκτυο"
     get_apps: Δοκίμασε μια εφαρμογή κινητού
     hosted_on: Το Mastodon φιλοξενείται στο %{domain}

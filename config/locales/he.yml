--- conflicted
+++ resolved
@@ -217,12 +217,8 @@
       content: בדיקת אבטחה נכשלה. החסמת עוגיותיך מפנינו?
       title: בדיקת בטיחות נכשלה
     '429': הוחנק
-<<<<<<< HEAD
     '500':
-=======
-    '500': 
     '503': The page could not be served due to a temporary server failure.
->>>>>>> c4118ba7
   exports:
     blocks: רשימת חסימות
     follows: רשימת נעקבים

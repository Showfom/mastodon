--- conflicted
+++ resolved
@@ -38,11 +38,7 @@
   - if !status.media_attachments.empty?
     - if status.media_attachments.first.video?
       - video = status.media_attachments.first
-<<<<<<< HEAD
-      = react_component :video, src: full_asset_url(video.file.url(:original)), preview: full_asset_url(video.thumbnail.present? ? video.thumbnail.url : video.file.url(:small)), blurhash: video.blurhash, sensitive: status.sensitive?, width: 610, height: 343, inline: true, alt: video.description do
-=======
       = react_component :video, src: full_asset_url(video.file.url(:original)), preview: full_asset_url(video.thumbnail.present? ? video.thumbnail.url : video.file.url(:small)), blurhash: video.blurhash, sensitive: sensitized?(status, current_account), width: 610, height: 343, inline: true, alt: video.description do
->>>>>>> 6954f760
         = render partial: 'statuses/attachment_list', locals: { attachments: status.media_attachments }
     - elsif status.media_attachments.first.audio?
       - audio = status.media_attachments.first

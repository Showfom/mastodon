# frozen_string_literal: true

module Settings
  module TwoFactorAuthentication
    class ConfirmationsController < BaseController
      include ChallengableConcern

      layout 'admin'

      before_action :authenticate_user!
      before_action :require_challenge!
      before_action :ensure_otp_secret

      skip_before_action :require_functional!

      def new
        prepare_two_factor_form
      end

      def create
<<<<<<< HEAD
        if current_user.validate_and_consume_otp!(confirmation_params[:code])
=======
        if current_user.validate_and_consume_otp!(confirmation_params[:otp_attempt])
>>>>>>> c4118ba7
          flash.now[:notice] = I18n.t('two_factor_authentication.enabled_success')

          current_user.otp_required_for_login = true
          @recovery_codes = current_user.generate_otp_backup_codes!
          current_user.save!

          UserMailer.two_factor_enabled(current_user).deliver_later!

          render 'settings/two_factor_authentication/recovery_codes/index'
        else
          flash.now[:alert] = I18n.t('two_factor_authentication.wrong_code')
          prepare_two_factor_form
          render :new
        end
      end

      private

      def confirmation_params
        params.require(:form_two_factor_confirmation).permit(:otp_attempt)
      end

      def prepare_two_factor_form
        @confirmation = Form::TwoFactorConfirmation.new
        @provision_url = current_user.otp_provisioning_uri(current_user.email, issuer: Rails.configuration.x.local_domain)
        @qrcode = RQRCode::QRCode.new(@provision_url)
      end

      def ensure_otp_secret
        redirect_to settings_two_factor_authentication_path unless current_user.otp_secret
      end
    end
  end
end<|MERGE_RESOLUTION|>--- conflicted
+++ resolved
@@ -18,11 +18,7 @@
       end
 
       def create
-<<<<<<< HEAD
-        if current_user.validate_and_consume_otp!(confirmation_params[:code])
-=======
         if current_user.validate_and_consume_otp!(confirmation_params[:otp_attempt])
->>>>>>> c4118ba7
           flash.now[:notice] = I18n.t('two_factor_authentication.enabled_success')
 
           current_user.otp_required_for_login = true

--- conflicted
+++ resolved
@@ -52,11 +52,8 @@
                                          poll: status_params[:poll],
                                          idempotency: request.headers['Idempotency-Key'],
                                          with_rate_limit: true,
-<<<<<<< HEAD
-                                         quote_id: status_params[:quote_id].presence)
-=======
+                                         quote_id: status_params[:quote_id].presence,
                                          local_only: status_params[:local_only])
->>>>>>> 8126ac03
 
     render json: @status, serializer: @status.is_a?(ScheduledStatus) ? REST::ScheduledStatusSerializer : REST::StatusSerializer
   end
@@ -102,13 +99,10 @@
       :spoiler_text,
       :visibility,
       :scheduled_at,
-<<<<<<< HEAD
       :quote_id,
       :expires_at,
       :expires_action,
-=======
       :local_only,
->>>>>>> 8126ac03
       media_ids: [],
       poll: [
         :multiple,

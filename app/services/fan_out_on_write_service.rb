--- conflicted
+++ resolved
@@ -6,11 +6,8 @@
   def call(status)
     raise Mastodon::RaceConditionError if status.visibility.nil?
 
-<<<<<<< HEAD
-=======
     deliver_to_self(status) if status.account.local?
 
->>>>>>> 6954f760
     if status.direct_visibility?
       deliver_to_own_conversation(status)
     elsif status.limited_visibility?
@@ -27,11 +24,6 @@
         render_anonymous_payload(status)
       end
 
-<<<<<<< HEAD
-    render_anonymous_payload(status)
-
-    deliver_to_hashtags(status)
-=======
       deliver_to_group(status)
     end
 
@@ -43,7 +35,6 @@
       deliver_to_public(status)
       deliver_to_media(status) if status.media_attachments.any?
     end
->>>>>>> 6954f760
 
     deliver_to_domain_subscribers(status)
     deliver_to_subscribers(status)

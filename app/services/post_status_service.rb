# frozen_string_literal: true

class PostStatusService < BaseService
  include Redisable

  MIN_SCHEDULE_OFFSET = 5.minutes.freeze

  # Post a text status update, fetch and notify remote users mentioned
  # @param [Account] account Account from which to post
  # @param [Hash] options
  # @option [String] :text Message
  # @option [Status] :thread Optional status to reply to
  # @option [Boolean] :sensitive
  # @option [String] :visibility
  # @option [String] :spoiler_text
  # @option [String] :language
  # @option [String] :scheduled_at
  # @option [Hash] :poll Optional poll to attach
  # @option [Enumerable] :media_ids Optional array of media IDs to attach
  # @option [Doorkeeper::Application] :application
  # @option [String] :idempotency Optional idempotency key
  # @return [Status]
  def call(account, options = {})
    @account     = account
    @options     = options
    @text        = @options[:text] || ''
    @in_reply_to = @options[:thread]

    return idempotency_duplicate if idempotency_given? && idempotency_duplicate?

    validate_media!
    preprocess_attributes!

    if scheduled?
      schedule_status!
    else
      process_status!
      postprocess_status!
      bump_potential_friendship!
    end

    redis.setex(idempotency_key, 3_600, @status.id) if idempotency_given?

    @status
  end

  private

  def status_from_uri(uri)
    ActivityPub::TagManager.instance.uri_to_resource(uri, Status)
  end

  def quote_from_url(url)
    return nil if url.nil?
    quote = ResolveURLService.new.call(url)
    status_from_uri(quote.uri) if quote
  rescue
    nil
  end

  def preprocess_attributes!
    @text         = @options.delete(:spoiler_text) if @text.blank? && @options[:spoiler_text].present?
    @visibility   = @options[:visibility] || @account.user&.setting_default_privacy
    @visibility   = :unlisted if @visibility == :public && @account.silenced?
    @scheduled_at = @options[:scheduled_at]&.to_datetime
    @scheduled_at = nil if scheduled_in_the_past?
    if @options[:quote_id].nil? && md = @text.match(/QT:\s*\[\s*(https:\/\/.+?)\s*\]/)
      @options[:quote_id] = quote_from_url(md[1])&.id
      @text.sub!(/QT:\s*\[.*?\]/, '')
    end
  rescue ArgumentError
    raise ActiveRecord::RecordInvalid
  end

  def process_status!
    # The following transaction block is needed to wrap the UPDATEs to
    # the media attachments when the status is created

    ApplicationRecord.transaction do
      @status = @account.statuses.create!(status_attributes)
    end

    process_hashtags_service.call(@status)
    process_mentions_service.call(@status)
  end

  def schedule_status!
    status_for_validation = @account.statuses.build(status_attributes)

    if status_for_validation.valid?
      status_for_validation.destroy

      # The following transaction block is needed to wrap the UPDATEs to
      # the media attachments when the scheduled status is created

      ApplicationRecord.transaction do
        @status = @account.scheduled_statuses.create!(scheduled_status_attributes)
      end
    else
      raise ActiveRecord::RecordInvalid
    end
  end

  def local_only_option(local_only, in_reply_to, federation_setting)
    return in_reply_to&.local_only? if local_only.nil? # XXX temporary, just until clients implement to avoid leaking local_only posts
    return federation_setting if local_only.nil?
    local_only
  end

  def postprocess_status!
    LinkCrawlWorker.perform_async(@status.id) unless @status.spoiler_text?
    DistributionWorker.perform_async(@status.id)
    unless @status.local_only?
      ActivityPub::DistributionWorker.perform_async(@status.id)
      PollExpirationNotifyWorker.perform_at(@status.poll.expires_at, @status.poll.id) if @status.poll
    end
  end

  def validate_media!
    return if @options[:media_ids].blank? || !@options[:media_ids].is_a?(Enumerable)

    raise Mastodon::ValidationError, I18n.t('media_attachments.validations.too_many') if @options[:media_ids].size > 4 || @options[:poll].present?

    @media = @account.media_attachments.where(status_id: nil).where(id: @options[:media_ids].take(4).map(&:to_i))

    raise Mastodon::ValidationError, I18n.t('media_attachments.validations.images_and_video') if @media.size > 1 && @media.find(&:audio_or_video?)
  end

  def language_from_option(str)
    ISO_639.find(str)&.alpha2
  end

  def process_mentions_service
    ProcessMentionsService.new
  end

  def process_hashtags_service
    ProcessHashtagsService.new
  end

  def scheduled?
    @scheduled_at.present?
  end

  def idempotency_key
    "idempotency:status:#{@account.id}:#{@options[:idempotency]}"
  end

  def idempotency_given?
    @options[:idempotency].present?
  end

  def idempotency_duplicate
    if scheduled?
      @account.schedule_statuses.find(@idempotency_duplicate)
    else
      @account.statuses.find(@idempotency_duplicate)
    end
  end

  def idempotency_duplicate?
    @idempotency_duplicate = redis.get(idempotency_key)
  end

  def scheduled_in_the_past?
    @scheduled_at.present? && @scheduled_at <= Time.now.utc + MIN_SCHEDULE_OFFSET
  end

  def bump_potential_friendship!
    return if !@status.reply? || @account.id == @status.in_reply_to_account_id
    ActivityTracker.increment('activity:interactions')
    return if @account.following?(@status.in_reply_to_account_id)
    PotentialFriendshipTracker.record(@account.id, @status.in_reply_to_account_id, :reply)
  end

  def status_attributes
    {
      text: @text,
      media_attachments: @media || [],
      thread: @in_reply_to,
      poll_attributes: poll_attributes,
      sensitive: (@options[:sensitive].nil? ? @account.user&.setting_default_sensitive : @options[:sensitive]) || @options[:spoiler_text].present?,
      spoiler_text: @options[:spoiler_text] || '',
      visibility: @visibility,
      language: language_from_option(@options[:language]) || @account.user&.setting_default_language&.presence || LanguageDetector.instance.detect(@text, @account),
      application: @options[:application],
<<<<<<< HEAD
      local_only: local_only_option(@options[:local_only], @in_reply_to, @account.user&.setting_default_federation),
=======
      quote_id: @options[:quote_id],
>>>>>>> e7591565
    }.compact
  end

  def scheduled_status_attributes
    {
      scheduled_at: @scheduled_at,
      media_attachments: @media || [],
      params: scheduled_options,
    }
  end

  def poll_attributes
    return if @options[:poll].blank?

    @options[:poll].merge(account: @account, voters_count: 0)
  end

  def scheduled_options
    @options.tap do |options_hash|
      options_hash[:in_reply_to_id] = options_hash.delete(:thread)&.id
      options_hash[:application_id] = options_hash.delete(:application)&.id
      options_hash[:scheduled_at]   = nil
      options_hash[:idempotency]    = nil
    end
  end
end<|MERGE_RESOLUTION|>--- conflicted
+++ resolved
@@ -184,11 +184,8 @@
       visibility: @visibility,
       language: language_from_option(@options[:language]) || @account.user&.setting_default_language&.presence || LanguageDetector.instance.detect(@text, @account),
       application: @options[:application],
-<<<<<<< HEAD
       local_only: local_only_option(@options[:local_only], @in_reply_to, @account.user&.setting_default_federation),
-=======
       quote_id: @options[:quote_id],
->>>>>>> e7591565
     }.compact
   end
 

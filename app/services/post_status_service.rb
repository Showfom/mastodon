--- conflicted
+++ resolved
@@ -38,35 +38,11 @@
 
     redis.setex(idempotency_key, 3_600, @status.id) if idempotency_given?
 
-<<<<<<< HEAD
-    ApplicationRecord.transaction do
-      status = account.statuses.create!(text: text,
-                                        media_attachments: media || [],
-                                        thread: in_reply_to,
-                                        sensitive: (options[:sensitive].nil? ? account.user&.setting_default_sensitive : options[:sensitive]) || options[:spoiler_text].present?,
-                                        spoiler_text: options[:spoiler_text] || '',
-                                        visibility: options[:visibility] || account.user&.setting_default_privacy,
-                                        language: language_from_option(options[:language]) || account.user&.setting_default_language&.presence || LanguageDetector.instance.detect(text, account),
-                                        application: options[:application],
-                                        local_only: local_only_option(options[:local_only], in_reply_to, account.user&.setting_default_federation))
-    end
-=======
     @status
   end
->>>>>>> bc3a6dd5
 
   private
 
-<<<<<<< HEAD
-    LinkCrawlWorker.perform_async(status.id) unless status.spoiler_text?
-    DistributionWorker.perform_async(status.id)
-
-    unless status.local_only?
-      Pubsubhubbub::DistributionWorker.perform_async(status.stream_entry.id)
-      ActivityPub::DistributionWorker.perform_async(status.id)
-      ActivityPub::ReplyDistributionWorker.perform_async(status.id) if status.reply? && status.thread.account.local?
-    end
-=======
   def preprocess_attributes!
     @text         = @options.delete(:spoiler_text) if @text.blank? && @options[:spoiler_text].present?
     @visibility   = @options[:visibility] || @account.user&.setting_default_privacy
@@ -74,7 +50,6 @@
     @scheduled_at = @options[:scheduled_at]&.to_datetime
     @scheduled_at = nil if scheduled_in_the_past?
   end
->>>>>>> bc3a6dd5
 
   def process_status!
     # The following transaction block is needed to wrap the UPDATEs to
@@ -101,23 +76,21 @@
     end
   end
 
-<<<<<<< HEAD
   def local_only_option(local_only, in_reply_to, federation_setting)
     return in_reply_to&.local_only? if local_only.nil? # XXX temporary, just until clients implement to avoid leaking local_only posts
     return federation_setting if local_only.nil?
     local_only
   end
 
-  def validate_media!(media_ids)
-    return if media_ids.blank? || !media_ids.is_a?(Enumerable)
-=======
   def postprocess_status!
     LinkCrawlWorker.perform_async(@status.id) unless @status.spoiler_text?
     DistributionWorker.perform_async(@status.id)
-    Pubsubhubbub::DistributionWorker.perform_async(@status.stream_entry.id)
-    ActivityPub::DistributionWorker.perform_async(@status.id)
+
+    unless @status.local_only?
+      Pubsubhubbub::DistributionWorker.perform_async(@status.stream_entry.id)
+      ActivityPub::DistributionWorker.perform_async(@status.id)
+    end
   end
->>>>>>> bc3a6dd5
 
   def validate_media!
     return if @options[:media_ids].blank? || !@options[:media_ids].is_a?(Enumerable)
@@ -190,6 +163,7 @@
       visibility: @visibility,
       language: language_from_option(@options[:language]) || @account.user&.setting_default_language&.presence || LanguageDetector.instance.detect(@text, @account),
       application: @options[:application],
+      local_only: local_only_option(@options[:local_only], @in_reply_to, @account.user&.setting_default_federation),
     }
   end
 

# frozen_string_literal: true
# == Schema Information
#
# Table name: users
#
#  id                        :bigint(8)        not null, primary key
#  email                     :string           default(""), not null
#  created_at                :datetime         not null
#  updated_at                :datetime         not null
#  encrypted_password        :string           default(""), not null
#  reset_password_token      :string
#  reset_password_sent_at    :datetime
#  remember_created_at       :datetime
#  sign_in_count             :integer          default(0), not null
#  current_sign_in_at        :datetime
#  last_sign_in_at           :datetime
#  current_sign_in_ip        :inet
#  last_sign_in_ip           :inet
#  admin                     :boolean          default(FALSE), not null
#  confirmation_token        :string
#  confirmed_at              :datetime
#  confirmation_sent_at      :datetime
#  unconfirmed_email         :string
#  locale                    :string
#  encrypted_otp_secret      :string
#  encrypted_otp_secret_iv   :string
#  encrypted_otp_secret_salt :string
#  consumed_timestep         :integer
#  otp_required_for_login    :boolean          default(FALSE), not null
#  last_emailed_at           :datetime
#  otp_backup_codes          :string           is an Array
#  filtered_languages        :string           default([]), not null, is an Array
#  account_id                :bigint(8)        not null
#  disabled                  :boolean          default(FALSE), not null
#  moderator                 :boolean          default(FALSE), not null
#  invite_id                 :bigint(8)
#  remember_token            :string
#  chosen_languages          :string           is an Array
#  created_by_application_id :bigint(8)
#  approved                  :boolean          default(TRUE), not null
#

class User < ApplicationRecord
  include Settings::Extend
  include UserRoles

  # The home and list feeds will be stored in Redis for this amount
  # of time, and status fan-out to followers will include only people
  # within this time frame. Lowering the duration may improve performance
  # if lots of people sign up, but not a lot of them check their feed
  # every day. Raising the duration reduces the amount of expensive
  # RegenerationWorker jobs that need to be run when those people come
  # to check their feed
  ACTIVE_DURATION = ENV.fetch('USER_ACTIVE_DAYS', 7).to_i.days.freeze

  devise :two_factor_authenticatable,
         otp_secret_encryption_key: Rails.configuration.x.otp_secret

  devise :two_factor_backupable,
         otp_number_of_backup_codes: 10

  devise :registerable, :recoverable, :rememberable, :trackable, :validatable,
         :confirmable

  include Omniauthable
  include PamAuthenticable
  include LdapAuthenticable

  belongs_to :account, inverse_of: :user
  belongs_to :invite, counter_cache: :uses, optional: true
  belongs_to :created_by_application, class_name: 'Doorkeeper::Application', optional: true
  accepts_nested_attributes_for :account

  has_many :applications, class_name: 'Doorkeeper::Application', as: :owner
  has_many :backups, inverse_of: :user
  has_many :invites, inverse_of: :user
  has_many :markers, inverse_of: :user, dependent: :destroy

  has_one :invite_request, class_name: 'UserInviteRequest', inverse_of: :user, dependent: :destroy
  accepts_nested_attributes_for :invite_request, reject_if: ->(attributes) { attributes['text'].blank? }

  validates :locale, inclusion: I18n.available_locales.map(&:to_s), if: :locale?
  validates_with BlacklistedEmailValidator, on: :create
  validates_with EmailMxValidator, if: :validate_email_dns?
  validates :agreement, acceptance: { allow_nil: false, accept: [true, 'true', '1'] }, on: :create

  scope :recent, -> { order(id: :desc) }
  scope :pending, -> { where(approved: false) }
  scope :approved, -> { where(approved: true) }
  scope :confirmed, -> { where.not(confirmed_at: nil) }
  scope :enabled, -> { where(disabled: false) }
  scope :disabled, -> { where(disabled: true) }
  scope :inactive, -> { where(arel_table[:current_sign_in_at].lt(ACTIVE_DURATION.ago)) }
  scope :active, -> { confirmed.where(arel_table[:current_sign_in_at].gteq(ACTIVE_DURATION.ago)).joins(:account).where(accounts: { suspended_at: nil }) }
  scope :matches_email, ->(value) { where(arel_table[:email].matches("#{value}%")) }
  scope :matches_ip, ->(value) { left_joins(:session_activations).where('users.current_sign_in_ip <<= ?', value).or(left_joins(:session_activations).where('users.last_sign_in_ip <<= ?', value)).or(left_joins(:session_activations).where('session_activations.ip <<= ?', value)) }
  scope :emailable, -> { confirmed.enabled.joins(:account).merge(Account.searchable) }

  before_validation :sanitize_languages
  before_create :set_approved

  # This avoids a deprecation warning from Rails 5.1
  # It seems possible that a future release of devise-two-factor will
  # handle this itself, and this can be removed from our User class.
  attribute :otp_secret

  has_many :session_activations, dependent: :destroy

  delegate :auto_play_gif, :default_sensitive, :unfollow_modal, :unsubscribe_modal, :boost_modal, :delete_modal,
           :reduce_motion, :system_font_ui, :noindex, :theme, :display_media, :hide_network,
           :expand_spoilers, :default_language, :aggregate_reblogs, :show_application,
<<<<<<< HEAD
           :advanced_layout, :use_blurhash, :use_pending_items, :trends, :default_federation,
=======
           :advanced_layout, :use_blurhash, :use_pending_items, :trends, :crop_images,
           :show_follow_button_on_timeline, :show_subscribe_button_on_timeline, :show_target,
>>>>>>> e7591565
           to: :settings, prefix: :setting, allow_nil: false

  attr_reader :invite_code
  attr_writer :external

  def confirmed?
    confirmed_at.present?
  end

  def invited?
    invite_id.present?
  end

  def valid_invitation?
    invite_id.present? && invite.valid_for_use?
  end

  def disable!
    update!(disabled: true,
            last_sign_in_at: current_sign_in_at,
            current_sign_in_at: nil)
  end

  def enable!
    update!(disabled: false)
  end

  def confirm
    new_user      = !confirmed?
    self.approved = true if open_registrations?

    super

    if new_user && approved?
      prepare_new_user!
    elsif new_user
      notify_staff_about_pending_account!
    end
  end

  def confirm!
    new_user      = !confirmed?
    self.approved = true if open_registrations?

    skip_confirmation!
    save!

    prepare_new_user! if new_user && approved?
  end

  def pending?
    !approved?
  end

  def active_for_authentication?
    true
  end

  def functional?
    confirmed? && approved? && !disabled? && !account.suspended? && account.moved_to_account_id.nil?
  end

  def unconfirmed_or_pending?
    !(confirmed? && approved?)
  end

  def inactive_message
    !approved? ? :pending : super
  end

  def approve!
    return if approved?

    update!(approved: true)
    prepare_new_user!
  end

  def update_tracked_fields!(request)
    super
    prepare_returning_user!
  end

  def disable_two_factor!
    self.otp_required_for_login = false
    otp_backup_codes&.clear
    save!
  end

  def setting_default_privacy
    settings.default_privacy || (account.locked? ? 'private' : 'public')
  end

  def allows_digest_emails?
    settings.notification_emails['digest']
  end

  def allows_report_emails?
    settings.notification_emails['report']
  end

  def allows_pending_account_emails?
    settings.notification_emails['pending_account']
  end

  def allows_trending_tag_emails?
    settings.notification_emails['trending_tag']
  end

  def hides_network?
    @hides_network ||= settings.hide_network
  end

  def aggregates_reblogs?
    @aggregates_reblogs ||= settings.aggregate_reblogs
  end

  def shows_application?
    @shows_application ||= settings.show_application
  end

  def token_for_app(a)
    return nil if a.nil? || a.owner != self
    Doorkeeper::AccessToken
      .find_or_create_by(application_id: a.id, resource_owner_id: id) do |t|

      t.scopes = a.scopes
      t.expires_in = Doorkeeper.configuration.access_token_expires_in
      t.use_refresh_token = Doorkeeper.configuration.refresh_token_enabled?
    end
  end

  def activate_session(request)
    session_activations.activate(session_id: SecureRandom.hex,
                                 user_agent: request.user_agent,
                                 ip: request.remote_ip).session_id
  end

  def exclusive_session(id)
    session_activations.exclusive(id)
  end

  def session_active?(id)
    session_activations.active? id
  end

  def web_push_subscription(session)
    session.web_push_subscription.nil? ? nil : session.web_push_subscription
  end

  def invite_code=(code)
    self.invite  = Invite.find_by(code: code) if code.present?
    @invite_code = code
  end

  def password_required?
    return false if external?

    super
  end

  def send_reset_password_instructions
    return false if encrypted_password.blank?

    super
  end

  def reset_password!(new_password, new_password_confirmation)
    return false if encrypted_password.blank?

    super
  end

  def show_all_media?
    setting_display_media == 'show_all'
  end

  def hide_all_media?
    setting_display_media == 'hide_all'
  end

  def recent_ips
    @recent_ips ||= begin
      arr = []

      session_activations.each do |session_activation|
        arr << [session_activation.updated_at, session_activation.ip]
      end

      arr << [current_sign_in_at, current_sign_in_ip] if current_sign_in_ip.present?
      arr << [last_sign_in_at, last_sign_in_ip] if last_sign_in_ip.present?

      arr.sort_by(&:first).uniq(&:last).reverse!
    end
  end

  protected

  def send_devise_notification(notification, *args)
    devise_mailer.send(notification, self, *args).deliver_later
  end

  private

  def set_approved
    self.approved = open_registrations? || valid_invitation? || external?
  end

  def open_registrations?
    Setting.registrations_mode == 'open'
  end

  def external?
    !!@external
  end

  def sanitize_languages
    return if chosen_languages.nil?
    chosen_languages.reject!(&:blank?)
    self.chosen_languages = nil if chosen_languages.empty?
  end

  def prepare_new_user!
    BootstrapTimelineWorker.perform_async(account_id)
    ActivityTracker.increment('activity:accounts:local')
    UserMailer.welcome(self).deliver_later
  end

  def prepare_returning_user!
    ActivityTracker.record('activity:logins', id)
    regenerate_feed! if needs_feed_update?
  end

  def notify_staff_about_pending_account!
    User.staff.includes(:account).each do |u|
      next unless u.allows_pending_account_emails?
      AdminMailer.new_pending_account(u.account, self).deliver_later
    end
  end

  def regenerate_feed!
    return unless Redis.current.setnx("account:#{account_id}:regeneration", true)
    Redis.current.expire("account:#{account_id}:regeneration", 1.day.seconds)
    RegenerationWorker.perform_async(account_id)
  end

  def needs_feed_update?
    last_sign_in_at < ACTIVE_DURATION.ago
  end

  def validate_email_dns?
    email_changed? && !(Rails.env.test? || Rails.env.development?)
  end
end<|MERGE_RESOLUTION|>--- conflicted
+++ resolved
@@ -109,12 +109,9 @@
   delegate :auto_play_gif, :default_sensitive, :unfollow_modal, :unsubscribe_modal, :boost_modal, :delete_modal,
            :reduce_motion, :system_font_ui, :noindex, :theme, :display_media, :hide_network,
            :expand_spoilers, :default_language, :aggregate_reblogs, :show_application,
-<<<<<<< HEAD
            :advanced_layout, :use_blurhash, :use_pending_items, :trends, :default_federation,
-=======
-           :advanced_layout, :use_blurhash, :use_pending_items, :trends, :crop_images,
+           :advanced_layout, :use_blurhash, :use_pending_items, :trends, :default_federation, :crop_images,
            :show_follow_button_on_timeline, :show_subscribe_button_on_timeline, :show_target,
->>>>>>> e7591565
            to: :settings, prefix: :setting, allow_nil: false
 
   attr_reader :invite_code

--- conflicted
+++ resolved
@@ -74,10 +74,7 @@
   has_many :applications, class_name: 'Doorkeeper::Application', as: :owner
   has_many :backups, inverse_of: :user
   has_many :invites, inverse_of: :user
-<<<<<<< HEAD
-=======
   has_many :markers, inverse_of: :user, dependent: :destroy
->>>>>>> c4118ba7
 
   has_one :invite_request, class_name: 'UserInviteRequest', inverse_of: :user, dependent: :destroy
   accepts_nested_attributes_for :invite_request, reject_if: ->(attributes) { attributes['text'].blank? }

--- conflicted
+++ resolved
@@ -115,15 +115,11 @@
   delegate :auto_play_gif, :default_sensitive, :unfollow_modal, :unsubscribe_modal, :boost_modal, :delete_modal,
            :reduce_motion, :system_font_ui, :noindex, :theme, :display_media, :hide_network,
            :expand_spoilers, :default_language, :aggregate_reblogs, :show_application,
-<<<<<<< HEAD
-           :advanced_layout, :use_blurhash, :use_pending_items, :trends, :crop_images,
+           :advanced_layout, :use_blurhash, :use_pending_items, :trends, :crop_images, :default_federation,
            :disable_swiping,
            :show_follow_button_on_timeline, :show_subscribe_button_on_timeline, :show_target,
            :show_follow_button_on_timeline, :show_subscribe_button_on_timeline, :show_followed_by, :show_target,
            :follow_button_to_list_adder, :show_navigation_panel, :show_quote_button, :show_bookmark_button,
-=======
-           :advanced_layout, :use_blurhash, :use_pending_items, :trends, :crop_images, :default_federation,
->>>>>>> 8126ac03
            to: :settings, prefix: :setting, allow_nil: false
 
   attr_reader :invite_code, :sign_in_token_attempt

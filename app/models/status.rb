# frozen_string_literal: true
# == Schema Information
#
# Table name: statuses
#
#  id                     :bigint(8)        not null, primary key
#  uri                    :string
#  text                   :text             default(""), not null
#  created_at             :datetime         not null
#  updated_at             :datetime         not null
#  in_reply_to_id         :bigint(8)
#  reblog_of_id           :bigint(8)
#  url                    :string
#  sensitive              :boolean          default(FALSE), not null
#  visibility             :integer          default("public"), not null
#  spoiler_text           :text             default(""), not null
#  reply                  :boolean          default(FALSE), not null
#  language               :string
#  conversation_id        :bigint(8)
#  local                  :boolean
#  account_id             :bigint(8)        not null
#  application_id         :bigint(8)
#  in_reply_to_account_id :bigint(8)
#  poll_id                :bigint(8)
#  quote_id               :bigint(8)
#  deleted_at             :datetime
<<<<<<< HEAD
#  expires_at             :datetime
#  expires_action         :integer          default("delete"), not null
=======
#  local_only             :boolean
>>>>>>> 8126ac03
#

class Status < ApplicationRecord
  before_destroy :unlink_from_conversations

  include Discard::Model
  include Paginable
  include Cacheable
  include StatusThreadingConcern
  include RateLimitable
  include Expireable
  include Redisable

  rate_limit by: :account, family: :statuses

  self.discard_column = :deleted_at

  # If `override_timestamps` is set at creation time, Snowflake ID creation
  # will be based on current time instead of `created_at`
  attr_accessor :override_timestamps

  attr_accessor :circle

  update_index('statuses#status', :proper)

  enum visibility: [:public, :unlisted, :private, :direct, :limited], _suffix: :visibility
  enum expires_action: [:delete, :hint], _prefix: :expires

  belongs_to :application, class_name: 'Doorkeeper::Application', optional: true

  belongs_to :account, inverse_of: :statuses
  belongs_to :in_reply_to_account, foreign_key: 'in_reply_to_account_id', class_name: 'Account', optional: true
  belongs_to :conversation, optional: true, inverse_of: :statuses
  belongs_to :preloadable_poll, class_name: 'Poll', foreign_key: 'poll_id', optional: true

  has_one :owned_conversation, class_name: 'Conversation', foreign_key: 'parent_status_id', inverse_of: :parent_status

  belongs_to :thread, foreign_key: 'in_reply_to_id', class_name: 'Status', inverse_of: :replies, optional: true
  belongs_to :reblog, foreign_key: 'reblog_of_id', class_name: 'Status', inverse_of: :reblogs, optional: true
  belongs_to :quote, foreign_key: 'quote_id', class_name: 'Status', inverse_of: :quoted, optional: true

  has_many :favourites, inverse_of: :status, dependent: :destroy
  has_many :bookmarks, inverse_of: :status, dependent: :destroy
  has_many :reblogs, foreign_key: 'reblog_of_id', class_name: 'Status', inverse_of: :reblog, dependent: :destroy
  has_many :replies, foreign_key: 'in_reply_to_id', class_name: 'Status', inverse_of: :thread
  has_many :mentions, dependent: :destroy, inverse_of: :status
  has_many :active_mentions, -> { active }, class_name: 'Mention', inverse_of: :status
  has_many :media_attachments, dependent: :nullify
  has_many :quoted, foreign_key: 'quote_id', class_name: 'Status', inverse_of: :quote, dependent: :nullify
  has_many :capability_tokens, class_name: 'StatusCapabilityToken', inverse_of: :status, dependent: :destroy

  has_and_belongs_to_many :tags
  has_and_belongs_to_many :preview_cards

  has_one :notification, as: :activity, dependent: :destroy
  has_one :status_stat, inverse_of: :status
  has_one :poll, inverse_of: :status, dependent: :destroy

  validates :uri, uniqueness: true, presence: true, unless: :local?
  validates :text, presence: true, unless: -> { with_media? || reblog? }
  validates_with StatusLengthValidator
  validates_with DisallowedHashtagsValidator
  validates :reblog, uniqueness: { scope: :account }, if: :reblog?
  validates :visibility, exclusion: { in: %w(direct limited) }, if: :reblog?
  validates :quote_visibility, inclusion: { in: %w(public unlisted) }, if: :quote?
  validates_with ExpiresValidator, on: :create, if: :local?

  accepts_nested_attributes_for :poll

  default_scope { recent.kept.not_expired }

  scope :recent, -> { reorder(id: :desc) }
  scope :remote, -> { where(local: false).where.not(uri: nil) }
  scope :local,  -> { where(local: true).or(where(uri: nil)) }

  scope :not_expired, -> { where(statuses: {expires_at: nil} ).or(where('statuses.expires_at >= ?', Time.now.utc)) }
  scope :include_expired, ->(account = nil) {
    if account.nil?
      unscoped.recent.kept
    else
      unscoped.recent.kept.where(<<-SQL, account_id: account.id, current_utc: Time.now.utc)
        (
          statuses.expires_at IS NULL
        ) OR
        NOT (
          statuses.account_id != :account_id
          AND NOT EXISTS (
            SELECT *
            FROM bookmarks b
            WHERE b.status_id = statuses.id
            AND b.account_id = :account_id
          )
          AND NOT EXISTS (
            SELECT *
            FROM favourites f
            WHERE f.status_id = statuses.id
            AND f.account_id = :account_id
          )
          AND statuses.expires_at IS NOT NULL
          AND statuses.expires_at < :current_utc
        )
        SQL
    end
  }

  scope :with_accounts, ->(ids) { where(id: ids).includes(:account) }
  scope :without_replies, -> { where('statuses.reply = FALSE OR statuses.in_reply_to_account_id = statuses.account_id') }
  scope :without_reblogs, -> { where('statuses.reblog_of_id IS NULL') }
  scope :without_local_only, -> { where(local_only: [false, nil]) }
  scope :with_public_visibility, -> { where(visibility: :public) }
  scope :tagged_with, ->(tag_ids) { joins(:statuses_tags).where(statuses_tags: { tag_id: tag_ids }) }
  scope :in_chosen_languages, ->(account) { where(language: nil).or where(language: account.chosen_languages) }
  scope :mentioned_with, ->(account) { joins(:mentions).where(mentions: { account_id: account }) }
  scope :excluding_silenced_accounts, -> { left_outer_joins(:account).where(accounts: { silenced_at: nil }) }
  scope :including_silenced_accounts, -> { left_outer_joins(:account).where.not(accounts: { silenced_at: nil }) }
  scope :not_excluded_by_account, ->(account) { where.not(account_id: account.excluded_from_timeline_account_ids) }
  scope :not_domain_blocked_by_account, ->(account) { account.excluded_from_timeline_domains.blank? ? left_outer_joins(:account) : left_outer_joins(:account).where('accounts.domain IS NULL OR accounts.domain NOT IN (?)', account.excluded_from_timeline_domains) }
  scope :tagged_with_all, ->(tag_ids) {
    Array(tag_ids).reduce(self) do |result, id|
      result.joins("INNER JOIN statuses_tags t#{id} ON t#{id}.status_id = statuses.id AND t#{id}.tag_id = #{id}")
    end
  }
  scope :tagged_with_none, ->(tag_ids) {
    Array(tag_ids).reduce(self) do |result, id|
      result.joins("LEFT OUTER JOIN statuses_tags t#{id} ON t#{id}.status_id = statuses.id AND t#{id}.tag_id = #{id}")
            .where("t#{id}.tag_id IS NULL")
    end
  }

  cache_associated :application,
                   :media_attachments,
                   :conversation,
                   :status_stat,
                   :tags,
                   :preview_cards,
                   :preloadable_poll,
                   account: :account_stat,
                   active_mentions: { account: :account_stat },
                   reblog: [
                     :application,
                     :tags,
                     :preview_cards,
                     :media_attachments,
                     :conversation,
                     :status_stat,
                     :preloadable_poll,
                     account: :account_stat,
                     active_mentions: { account: :account_stat },
                   ],
                   thread: { account: :account_stat }

  delegate :domain, to: :account, prefix: true

  REAL_TIME_WINDOW = 6.hours

  def searchable_by(preloaded = nil)
    ids = []

    ids << account_id if local?

    if preloaded.nil?
      ids += mentions.where(account: Account.local, silent: false).pluck(:account_id)
      ids += favourites.where(account: Account.local).pluck(:account_id)
      ids += reblogs.where(account: Account.local).pluck(:account_id)
      ids += bookmarks.where(account: Account.local).pluck(:account_id)
    else
      ids += preloaded.mentions[id] || []
      ids += preloaded.favourites[id] || []
      ids += preloaded.reblogs[id] || []
      ids += preloaded.bookmarks[id] || []
    end

    ids.uniq
  end

  def reply?
    !in_reply_to_id.nil? || attributes['reply']
  end

  def local?
    attributes['local'] || uri.nil?
  end

  def local_only?
    local_only
  end

  def reblog?
    !reblog_of_id.nil?
  end

  def quote?
    !quote_id.nil? && quote
  end

  def quote_visibility
    quote&.visibility
  end

  def mentioning?(source_account_id)
    source_account_id = source_account_id.id if source_account_id.is_a?(Account)

    mentions.where(account_id: source_account_id).exists?
  end

  def within_realtime_window?
    created_at >= REAL_TIME_WINDOW.ago
  end

  def verb
    if destroyed?
      :delete
    else
      reblog? ? :share : :post
    end
  end

  def object_type
    reply? ? :comment : :note
  end

  def proper
    reblog? ? reblog : self
  end

  def content
    proper.text
  end

  def target
    reblog
  end

  def preview_card
    preview_cards.first
  end

  def hidden?
    !distributable?
  end

  def distributable?
    public_visibility? || unlisted_visibility?
  end

  def sign?
    distributable? || limited_visibility?
  end

  def with_media?
    media_attachments.any?
  end

  def non_sensitive_with_media?
    !sensitive? && with_media?
  end

  def reported?
    @reported ||= Report.where(target_account: account).unresolved.where('? = ANY(status_ids)', id).exists?
  end

  def emojis
    return @emojis if defined?(@emojis)

    fields  = [spoiler_text, text]
    fields += preloadable_poll.options unless preloadable_poll.nil?

    @emojis = CustomEmoji.from_text(fields.join(' '), account.domain) + (quote? ? CustomEmoji.from_text([quote.spoiler_text, quote.text].join(' '), quote.account.domain) : [])
  end

  def index_text
    @index_text ||= [spoiler_text, Formatter.instance.plaintext(self)].concat(media_attachments.map(&:description)).concat(preloadable_poll ? preloadable_poll.options : []).concat(quote? ? ["QT: [#{quote.url || ActivityPub::TagManager.instance.url_for(quote)}]"] : []).filter(&:present?).join("\n\n")
  end

  def mark_for_mass_destruction!
    @marked_for_mass_destruction = true
  end

  def marked_for_mass_destruction?
    @marked_for_mass_destruction
  end

  def replies_count
    status_stat&.replies_count || 0
  end

  def reblogs_count
    status_stat&.reblogs_count || 0
  end

  def favourites_count
    status_stat&.favourites_count || 0
  end

  def increment_count!(key)
    update_status_stat!(key => public_send(key) + 1)
  end

  def decrement_count!(key)
    update_status_stat!(key => [public_send(key) - 1, 0].max)
  end

  after_create_commit  :increment_counter_caches
  after_destroy_commit :decrement_counter_caches

  after_create_commit :store_uri, if: :local?
  after_create_commit :update_statistics, if: :local?

  around_create Mastodon::Snowflake::Callbacks

<<<<<<< HEAD
  before_validation :prepare_contents, on: :create, if: :local?
  before_validation :set_reblog, on: :create
  before_validation :set_visibility, on: :create
  before_validation :set_conversation, on: :create
  before_validation :set_local, on: :create
=======
  before_create :set_locality

  before_validation :prepare_contents, if: :local?
  before_validation :set_reblog
  before_validation :set_visibility
  before_validation :set_conversation
  before_validation :set_local
>>>>>>> 8126ac03

  after_create :set_poll_id
  after_create :set_circle

  class << self
    def selectable_visibilities
      visibilities.keys - %w(direct limited)
    end

    def favourites_map(status_ids, account_id)
      Favourite.select('status_id').where(status_id: status_ids).where(account_id: account_id).each_with_object({}) { |f, h| h[f.status_id] = true }
    end

    def bookmarks_map(status_ids, account_id)
      Bookmark.select('status_id').where(status_id: status_ids).where(account_id: account_id).map { |f| [f.status_id, true] }.to_h
    end

    def reblogs_map(status_ids, account_id)
      unscoped.select('reblog_of_id').where(reblog_of_id: status_ids).where(account_id: account_id).each_with_object({}) { |s, h| h[s.reblog_of_id] = true }
    end

    def mutes_map(conversation_ids, account_id)
      ConversationMute.select('conversation_id').where(conversation_id: conversation_ids).where(account_id: account_id).each_with_object({}) { |m, h| h[m.conversation_id] = true }
    end

    def pins_map(status_ids, account_id)
      StatusPin.select('status_id').where(status_id: status_ids).where(account_id: account_id).each_with_object({}) { |p, h| h[p.status_id] = true }
    end

    def reload_stale_associations!(cached_items)
      account_ids = []

      cached_items.each do |item|
        account_ids << item.account_id
        account_ids << item.reblog.account_id if item.reblog?
      end

      account_ids.uniq!

      return if account_ids.empty?

      accounts = Account.where(id: account_ids).includes(:account_stat).each_with_object({}) { |a, h| h[a.id] = a }

      cached_items.each do |item|
        item.account = accounts[item.account_id]
        item.reblog.account = accounts[item.reblog.account_id] if item.reblog?
      end
    end

    def permitted_for(target_account, account)
      visibility = [:public, :unlisted]

      if account.nil?
        where(visibility: visibility).without_local_only
      elsif target_account.blocking?(account) || (account.domain.present? && target_account.domain_blocking?(account.domain)) # get rid of blocked peeps
        none
      elsif account.id == target_account.id # author can see own stuff
        all
      else
        # followers can see followers-only stuff, but also things they are mentioned in.
        # non-followers can see everything that isn't private/direct, but can see stuff they are mentioned in.
        visibility.push(:private) if account.following?(target_account)

        scope = left_outer_joins(:reblog)

        scope.where(visibility: visibility)
             .or(scope.where(id: account.mentions.select(:status_id)))
             .merge(scope.where(reblog_of_id: nil).or(scope.where.not(reblogs_statuses: { account_id: account.excluded_from_timeline_account_ids })))
      end
    end

    def from_text(text)
      return [] if text.blank?

      text.scan(FetchLinkCardService::URL_PATTERN).map(&:first).uniq.map do |url|
        status = begin
          if TagManager.instance.local_url?(url)
            ActivityPub::TagManager.instance.uri_to_resource(url, Status)
          else
            EntityCache.instance.status(url)
          end
        end
        status&.distributable? ? status : nil
      end.compact
    end
<<<<<<< HEAD
=======

    private

    def timeline_scope(scope = false)
      starting_scope = case scope
                       when :local, true
                         Status.local
                       when :remote
                         Status.remote
                       else
                         Status
                       end

      starting_scope
        .with_public_visibility
        .without_reblogs
    end

    def apply_timeline_filters(query, account, local_only)
      if account.nil?
        filter_timeline_default(query)
      else
        filter_timeline_for_account(query, account, local_only)
      end
    end

    def filter_timeline_for_account(query, account, local_only)
      query = query.not_excluded_by_account(account)
      query = query.not_domain_blocked_by_account(account) unless local_only
      query = query.in_chosen_languages(account) if account.chosen_languages.present?
      query.merge(account_silencing_filter(account))
    end

    def filter_timeline_default(query)
      query.without_local_only.excluding_silenced_accounts
    end

    def account_silencing_filter(account)
      if account.silenced?
        including_myself = left_outer_joins(:account).where(account_id: account.id).references(:accounts)
        excluding_silenced_accounts.or(including_myself)
      else
        excluding_silenced_accounts
      end
    end
>>>>>>> 8126ac03
  end

  def status_stat
    super || build_status_stat
  end

  private

  def update_status_stat!(attrs)
    return if marked_for_destruction? || destroyed?

    status_stat.update(attrs)
  end

  def store_uri
    update_column(:uri, ActivityPub::TagManager.instance.uri_for(self)) if uri.nil?
  end

  def prepare_contents
    text&.strip!
    spoiler_text&.strip!
  end

  def set_reblog
    self.reblog = reblog.reblog if reblog? && reblog.reblog?
  end

  def set_poll_id
    update_column(:poll_id, poll.id) unless poll.nil?
  end

  def set_visibility
    self.visibility = reblog.visibility if reblog? && visibility.nil?
    self.visibility = (account.locked? ? :private : :public) if visibility.nil?
    self.sensitive  = false if sensitive.nil?
  end

  def set_conversation
    self.thread = thread.reblog if thread&.reblog?

    self.reply = !(in_reply_to_id.nil? && thread.nil?) unless reply

    if reply? && !thread.nil?
      self.in_reply_to_account_id = carried_over_reply_to_account_id
    end

    if conversation_id.nil?
      if reply? && !thread.nil? && circle.nil?
        self.conversation_id = thread.conversation_id
      else
        build_owned_conversation
      end
    end
  end

  def set_circle
    redis.setex(circle_id_key, 3.days.seconds, circle.id) if circle.present?
  end

  def circle_id_key
    "statuses/#{id}/circle_id"
  end

  def carried_over_reply_to_account_id
    if thread.account_id == account_id && thread.reply?
      thread.in_reply_to_account_id
    else
      thread.account_id
    end
  end

  def set_local
    self.local = account.local?
  end

  def set_locality
    self.local_only = reblog.local_only if reblog?
  end

  def update_statistics
    return unless distributable?

    ActivityTracker.increment('activity:statuses:local')
  end

  def increment_counter_caches
    return if direct_visibility?

    account&.increment_count!(:statuses_count)
    reblog&.increment_count!(:reblogs_count) if reblog?
    thread&.increment_count!(:replies_count) if in_reply_to_id.present? && distributable?
  end

  def decrement_counter_caches
    return if direct_visibility? || marked_for_mass_destruction?

    account&.decrement_count!(:statuses_count)
    reblog&.decrement_count!(:reblogs_count) if reblog?
    thread&.decrement_count!(:replies_count) if in_reply_to_id.present? && distributable?
  end

  def unlink_from_conversations
    return unless direct_visibility?

    mentioned_accounts = mentions.includes(:account).map(&:account)
    inbox_owners       = mentioned_accounts.select(&:local?) + (account.local? ? [account] : [])

    inbox_owners.each do |inbox_owner|
      AccountConversation.remove_status(inbox_owner, self)
    end
  end
end<|MERGE_RESOLUTION|>--- conflicted
+++ resolved
@@ -24,12 +24,9 @@
 #  poll_id                :bigint(8)
 #  quote_id               :bigint(8)
 #  deleted_at             :datetime
-<<<<<<< HEAD
 #  expires_at             :datetime
 #  expires_action         :integer          default("delete"), not null
-=======
 #  local_only             :boolean
->>>>>>> 8126ac03
 #
 
 class Status < ApplicationRecord
@@ -340,21 +337,13 @@
 
   around_create Mastodon::Snowflake::Callbacks
 
-<<<<<<< HEAD
+  before_create :set_locality
+
   before_validation :prepare_contents, on: :create, if: :local?
   before_validation :set_reblog, on: :create
   before_validation :set_visibility, on: :create
   before_validation :set_conversation, on: :create
   before_validation :set_local, on: :create
-=======
-  before_create :set_locality
-
-  before_validation :prepare_contents, if: :local?
-  before_validation :set_reblog
-  before_validation :set_visibility
-  before_validation :set_conversation
-  before_validation :set_local
->>>>>>> 8126ac03
 
   after_create :set_poll_id
   after_create :set_circle
@@ -440,8 +429,6 @@
         status&.distributable? ? status : nil
       end.compact
     end
-<<<<<<< HEAD
-=======
 
     private
 
@@ -487,14 +474,11 @@
         excluding_silenced_accounts
       end
     end
->>>>>>> 8126ac03
   end
 
   def status_stat
     super || build_status_stat
   end
-
-  private
 
   def update_status_stat!(attrs)
     return if marked_for_destruction? || destroyed?

{
  "account.block": "Արգելափակել @{name}֊ին",
  "account.block_domain": "Թաքցնել ամենը հետեւյալ տիրույթից՝ {domain}",
  "account.blocked": "Blocked",
  "account.disclaimer_full": "Ներքոհիշյալը կարող է ոչ ամբողջությամբ արտացոլել օգտատիրոջ էջի տվյալները։",
  "account.domain_blocked": "Domain hidden",
  "account.edit_profile": "Խմբագրել անձնական էջը",
  "account.follow": "Հետեւել",
  "account.followers": "Հետեւվողներ",
  "account.follows": "Հետեւում է",
  "account.follows_you": "Հետեւում է քեզ",
  "account.hide_reblogs": "Թաքցնել @{name}֊ի տարածածները",
  "account.media": "Մեդիա",
  "account.mention": "Նշել @{name}֊ին",
  "account.moved_to": "{name}֊ը տեղափոխվել է՝",
  "account.mute": "Լռեցնել @{name}֊ին",
  "account.mute_notifications": "Անջատել ծանուցումները @{name}֊ից",
  "account.muted": "Muted",
  "account.posts": "Գրառումներ",
  "account.posts_with_replies": "Toots with replies",
  "account.report": "Բողոքել @{name}֊ից",
  "account.requested": "Հաստատման կարիք ունի։ Սեղմիր՝ հետեւելու հայցը չեղարկելու համար։",
  "account.share": "Կիսվել @{name}֊ի էջով",
  "account.show_reblogs": "Ցուցադրել @{name}֊ի տարածածները",
  "account.unblock": "Ապաարգելափակել @{name}֊ին",
  "account.unblock_domain": "Ցուցադրել {domain} թաքցված տիրույթի գրառումները",
  "account.unfollow": "Չհետեւել",
  "account.unmute": "Ապալռեցնել @{name}֊ին",
  "account.unmute_notifications": "Միացնել ծանուցումները @{name}֊ից",
  "account.view_full_profile": "Դիտել ամբողջական տարբերակը։",
  "boost_modal.combo": "Կարող ես սեղմել {combo}՝ սա հաջորդ անգամ բաց թողնելու համար",
  "bundle_column_error.body": "Այս բաղադրիչը բեռնելու ընթացքում ինչ֊որ բան խափանվեց։",
  "bundle_column_error.retry": "Կրկին փորձել",
  "bundle_column_error.title": "Ցանցային սխալ",
  "bundle_modal_error.close": "Փակել",
  "bundle_modal_error.message": "Այս բաղադրիչը բեռնելու ընթացքում ինչ֊որ բան խափանվեց։",
  "bundle_modal_error.retry": "Կրկին փորձել",
  "column.blocks": "Արգելափակված օգտատերեր",
  "column.community": "Տեղական հոսք",
  "column.favourites": "Հավանածներ",
  "column.follow_requests": "Հետեւելու հայցեր",
  "column.home": "Հիմնական",
  "column.lists": "Ցանկեր",
  "column.mutes": "Լռեցրած օգտատերեր",
  "column.notifications": "Ծանուցումներ",
  "column.pins": "Ամրացված թթեր",
  "column.public": "Դաշնային հոսք",
  "column_back_button.label": "Ետ",
  "column_header.hide_settings": "Թաքցնել կարգավորումները",
  "column_header.moveLeft_settings": "Տեղաշարժել սյունը ձախ",
  "column_header.moveRight_settings": "Տեղաշարժել սյունը աջ",
  "column_header.pin": "Ամրացնել",
  "column_header.show_settings": "Ցուցադրել կարգավորումները",
  "column_header.unpin": "Հանել",
  "column_subheading.navigation": "Նավարկություն",
  "column_subheading.settings": "Կարգավորումներ",
  "compose_form.hashtag_warning": "Այս թութը չի հաշվառվի որեւէ պիտակի տակ, քանզի այն ծածուկ է։ Միայն հրապարակային թթերը հնարավոր է որոնել պիտակներով։",
  "compose_form.lock_disclaimer": "Քո հաշիվը {locked} չէ։ Յուրաքանչյուր ոք կարող է հետեւել քեզ եւ տեսնել միայն հետեւողների համար նախատեսված գրառումները։",
  "compose_form.lock_disclaimer.lock": "փակ",
  "compose_form.placeholder": "Ի՞նչ կա մտքիդ",
  "compose_form.publish": "Թթել",
  "compose_form.publish_loud": "Թթե՜լ",
<<<<<<< HEAD
  "compose_form.sensitive.marked": "Media is marked as sensitive",
  "compose_form.sensitive.unmarked": "Media is not marked as sensitive",
  "compose_form.spoiler": "Թաքցնել տեքստը նախազգուշացման ետեւում",
=======
  "compose_form.sensitive": "Նշել բովանդակությունը որպես կասկածելի",
  "compose_form.spoiler.marked": "Text is hidden behind warning",
  "compose_form.spoiler.unmarked": "Text is not hidden",
>>>>>>> 0dccb398
  "compose_form.spoiler_placeholder": "Գրիր նախազգուշացումդ այստեղ",
  "confirmation_modal.cancel": "Չեղարկել",
  "confirmations.block.confirm": "Արգելափակել",
  "confirmations.block.message": "Վստա՞հ ես, որ ուզում ես արգելափակել {name}֊ին։",
  "confirmations.delete.confirm": "Ջնջել",
  "confirmations.delete.message": "Վստա՞հ ես, որ ուզում ես ջնջել այս թութը։",
  "confirmations.delete_list.confirm": "Ջնջել",
  "confirmations.delete_list.message": "Վստա՞հ ես, որ ուզում ես մշտապես ջնջել այս ցանկը։",
  "confirmations.domain_block.confirm": "Թաքցնել ամբողջ տիրույթը",
  "confirmations.domain_block.message": "Հաստատ֊հաստա՞տ վստահ ես, որ ուզում ես արգելափակել ամբողջ {domain} տիրույթը։ Սովորաբար մի երկու թիրախավորված արգելափակում կամ լռեցում բավական է ու նախընտրելի։",
  "confirmations.mute.confirm": "Լռեցնել",
  "confirmations.mute.message": "Վստա՞հ ես, որ ուզում ես {name}֊ին լռեցնել։",
  "confirmations.unfollow.confirm": "Ապահետեւել",
  "confirmations.unfollow.message": "Վստա՞հ ես, որ ուզում ես այլեւս չհետեւել {name}֊ին։",
  "embed.instructions": "Այս թութը քո կայքում ներդնելու համար կարող ես պատճենել ներքոհիշյալ կոդը։",
  "embed.preview": "Ահա, թե ինչ տեսք կունենա այն՝",
  "emoji_button.activity": "Զբաղմունքներ",
  "emoji_button.custom": "Հատուկ",
  "emoji_button.flags": "Դրոշներ",
  "emoji_button.food": "Կերուխում",
  "emoji_button.label": "Էմոջի ավելացնել",
  "emoji_button.nature": "Բնություն",
  "emoji_button.not_found": "Նման էմոջիներ դեռ չեն հայտնաբերվել։ (╯°□°）╯︵ ┻━┻",
  "emoji_button.objects": "Առարկաներ",
  "emoji_button.people": "Մարդիկ",
  "emoji_button.recent": "Հաճախ օգտագործվող",
  "emoji_button.search": "Որոնել…",
  "emoji_button.search_results": "Որոնման արդյունքներ",
  "emoji_button.symbols": "Նշաններ",
  "emoji_button.travel": "Ուղեւորություն եւ տեղանքներ",
  "empty_column.community": "Տեղական հոսքը դատա՛րկ է։ Հրապարակային մի բան գրիր շարժիչը խոդ տալու համար։",
  "empty_column.hashtag": "Այս պիտակով դեռ ոչինչ չկա։",
  "empty_column.home": "Քո հիմնական հոսքը դատա՛րկ է։ Այցելի՛ր {public}ը կամ օգտվիր որոնումից՝ այլ մարդկանց հանդիպելու համար։",
  "empty_column.home.public_timeline": "հրապարակային հոսք",
  "empty_column.list": "Այս ցանկում դեռ ոչինչ չկա։ Երբ ցանկի անդամներից որեւէ մեկը նոր թութ գրի, այն կհայտնվի այստեղ։",
  "empty_column.notifications": "Ոչ մի ծանուցում դեռ չունես։ Բզիր մյուսներին՝ խոսակցությունը սկսելու համար։",
  "empty_column.public": "Այստեղ բան չկա՛։ Հրապարակային մի բան գրիր կամ հետեւիր այլ հանգույցներից էակների՝ այն լցնելու համար։",
  "follow_request.authorize": "Վավերացնել",
  "follow_request.reject": "Մերժել",
  "getting_started.appsshort": "Հավելվածներ",
  "getting_started.faq": "ՀՏՀ",
  "getting_started.heading": "Ինչպես սկսել",
  "getting_started.open_source_notice": "Մաստոդոնը բաց ելատեքստով ծրագրակազմ է։ Կարող ես ներդրում անել կամ վրեպներ զեկուցել ԳիթՀաբում՝ {github}։",
  "getting_started.userguide": "Ձեռնարկ",
  "home.column_settings.advanced": "Առաջադեմ",
  "home.column_settings.basic": "Հիմնական",
  "home.column_settings.filter_regex": "Զտել օրինաչափ արտահայտությամբ",
  "home.column_settings.show_reblogs": "Ցուցադրել տարածածները",
  "home.column_settings.show_replies": "Ցուցադրել պատասխանները",
  "home.settings": "Սյան կարգավորումներ",
  "keyboard_shortcuts.back": "ետ նավարկելու համար",
  "keyboard_shortcuts.boost": "տարածելու համար",
  "keyboard_shortcuts.column": "սյուներից մեկի վրա սեւեռվելու համար",
  "keyboard_shortcuts.compose": "շարադրման տիրույթին սեւեռվելու համար",
  "keyboard_shortcuts.description": "Նկարագրություն",
  "keyboard_shortcuts.down": "ցանկով ներքեւ շարժվելու համար",
  "keyboard_shortcuts.enter": "թութը բացելու համար",
  "keyboard_shortcuts.favourite": "հավանելու համար",
  "keyboard_shortcuts.heading": "Ստեղնաշարի կարճատներ",
  "keyboard_shortcuts.hotkey": "Հատուկ ստեղն",
  "keyboard_shortcuts.legend": "այս ձեռնարկը ցուցադրելու համար",
  "keyboard_shortcuts.mention": "հեղինակին նշելու համար",
  "keyboard_shortcuts.reply": "պատասխանելու համար",
  "keyboard_shortcuts.search": "որոնման դաշտին սեւեռվելու համար",
  "keyboard_shortcuts.toot": "թարմ թութ սկսելու համար",
  "keyboard_shortcuts.unfocus": "տեքստի/որոնման տիրույթից ապասեւեռվելու համար",
  "keyboard_shortcuts.up": "ցանկով վերեւ շարժվելու համար",
  "lightbox.close": "Փակել",
  "lightbox.next": "Հաջորդ",
  "lightbox.previous": "Նախորդ",
  "lists.account.add": "Ավելացնել ցանկին",
  "lists.account.remove": "Հանել ցանկից",
  "lists.delete": "Ջնջել ցանկը",
  "lists.edit": "Փոփոխել ցանկը",
  "lists.new.create": "Ավելացնել ցանկ",
  "lists.new.title_placeholder": "Նոր ցանկի վերնագիր",
  "lists.search": "Փնտրել քո հետեւած մարդկանց մեջ",
  "lists.subheading": "Քո ցանկերը",
  "loading_indicator.label": "Բեռնվում է…",
  "media_gallery.toggle_visible": "Ցուցադրել/թաքցնել",
  "missing_indicator.label": "Չգտնվեց",
  "missing_indicator.sublabel": "This resource could not be found",
  "mute_modal.hide_notifications": "Թաքցնե՞լ ցանուցումներն այս օգտատիրոջից։",
  "navigation_bar.blocks": "Արգելափակված օգտատերեր",
  "navigation_bar.community_timeline": "Տեղական հոսք",
  "navigation_bar.edit_profile": "Խմբագրել անձնական էջը",
  "navigation_bar.favourites": "Հավանածներ",
  "navigation_bar.follow_requests": "Հետեւելու հայցեր",
  "navigation_bar.info": "Այս հանգույցի մասին",
  "navigation_bar.keyboard_shortcuts": "Ստեղնաշարի կարճատներ",
  "navigation_bar.lists": "Ցանկեր",
  "navigation_bar.logout": "Դուրս գալ",
  "navigation_bar.mutes": "Լռեցրած օգտատերեր",
  "navigation_bar.pins": "Ամրացված թթեր",
  "navigation_bar.preferences": "Նախապատվություններ",
  "navigation_bar.public_timeline": "Դաշնային հոսք",
  "notification.favourite": "{name} հավանեց թութդ",
  "notification.follow": "{name} սկսեց հետեւել քեզ",
  "notification.mention": "{name} նշեց քեզ",
  "notification.reblog": "{name} տարածեց թութդ",
  "notifications.clear": "Մաքրել ծանուցումները",
  "notifications.clear_confirmation": "Վստա՞հ ես, որ ուզում ես մշտապես մաքրել քո բոլոր ծանուցումները։",
  "notifications.column_settings.alert": "Աշխատատիրույթի ծանուցումներ",
  "notifications.column_settings.favourite": "Հավանածներից՝",
  "notifications.column_settings.follow": "Նոր հետեւողներ՝",
  "notifications.column_settings.mention": "Նշումներ՝",
  "notifications.column_settings.push": "Հրելու ծանուցումներ",
  "notifications.column_settings.push_meta": "Այս սարքը",
  "notifications.column_settings.reblog": "Տարածածներից՝",
  "notifications.column_settings.show": "Ցուցադրել սյունում",
  "notifications.column_settings.sound": "Ձայն հանել",
  "onboarding.done": "Պատրաստ է",
  "onboarding.next": "Հաջորդ",
  "onboarding.page_five.public_timelines": "Տեղական հոսքը ցույց է տալիս {domain} տիրույթից բոլորի հրապարակային թթերը։ Դաշնային հոսքը ցույց է տալիս հրապարակային թթերը բոլորից, ում {domain} տիրույթի մարդիկ հետեւում են։ Սրանք Հրապարակային հոսքերն են՝ նոր մարդկանց բացահայտելու հրաշալի միջոց։",
  "onboarding.page_four.home": "Հիմնական հոսքը ցույց է տալիս այն մարդկանց թթերը, ում հետեւում ես։",
  "onboarding.page_four.notifications": "Ծանուցումների սյունը ցույց է տալիս, երբ որեւէ մեկը փոխգործակցում է հետդ։",
  "onboarding.page_one.federation": "Մաստոդոնը անկախ սպասարկիչների ցանց է, որոնք միասնական սոցիալական ցանց են կազմում։ Մենք կոչում ենք այդ սպասարկիչները հանգույցներ։",
  "onboarding.page_one.full_handle": "Քո ամբողջական օգտանունը",
  "onboarding.page_one.handle_hint": "Սա այն է, ինչ ասելու ես ընկերներիդ՝ քեզ փնտրելու համար։",
  "onboarding.page_one.welcome": "Բարի գալուստ Մաստոդո՜ն",
  "onboarding.page_six.admin": "Քո հանգույցի ադմինը նա է՝ {admin}։",
  "onboarding.page_six.almost_done": "Գրեթե պատրաստ է…",
  "onboarding.page_six.appetoot": "Հաջողութությո՜ւն",
  "onboarding.page_six.apps_available": "Նաեւ կան այՕՍի, Անդրոիդի եւ այլ հարթակների համար {apps}։",
  "onboarding.page_six.github": "Մաստոդոնն ազատ ու բաց ելատեքստով ծրագրակազմ է։ Կարող ես վրեպներ զեկուցել, նոր հատկություններ հայցել կամ ներդրում անել {github}֊ում։",
  "onboarding.page_six.guidelines": "համայնքի կանոնակարգ",
  "onboarding.page_six.read_guidelines": "Խնդրում ենք, կարդա {domain} տիրույթի {guidelines}ը։",
  "onboarding.page_six.various_app": "հավելվածներ",
  "onboarding.page_three.profile": "Թարմացրու անձնական էջդ՝ նկարդ, կենսագրությունդ ու անունդ փոխելու համար։ Այնտեղ նաեւ այլ նախապատվություններ կգտնես։",
  "onboarding.page_three.search": "Օգտվիր որոնման դաշտից՝ մարդկանց գտնելու կամ պիտակներին՝ օրինակ {illustration} ու {introductions}, ծանոթանալու համար։ Ոչ այս հանգույցի բնակիչներին փնտրելու համար օգտագործիր նրանց ամբողջական օգտանունը։",
  "onboarding.page_two.compose": "Գրիր թթերդ շարադրման սյունակում։ Կարող ես նկարներ վերբեռնել, փոփոխել գաղտնիության կարգավորումները եւ բովանդակության վերաբերյալ նախազգուշացումներ ավելացնել՝ օգտվելով ներքեւի պատկերակներից։",
  "onboarding.skip": "Բաց թողնել",
  "privacy.change": "Կարգավորել թթի գաղտնիությունը",
  "privacy.direct.long": "Թթել միայն նշված օգտատերերի համար",
  "privacy.direct.short": "Հասցեագրված",
  "privacy.private.long": "Թթել միայն հետեւողների համար",
  "privacy.private.short": "Միայն հետեւողներին",
  "privacy.public.long": "Թթել հրապարակային հոսքերում",
  "privacy.public.short": "Հրապարակային",
  "privacy.unlisted.long": "Չթթել հրապարակային հոսքերում",
  "privacy.unlisted.short": "Ծածուկ",
  "regeneration_indicator.label": "Loading…",
  "regeneration_indicator.sublabel": "Your home feed is being prepared!",
  "relative_time.days": "{number}օր",
  "relative_time.hours": "{number}ժ",
  "relative_time.just_now": "նոր",
  "relative_time.minutes": "{number}ր",
  "relative_time.seconds": "{number}վ",
  "reply_indicator.cancel": "Չեղարկել",
  "report.forward": "Forward to {target}",
  "report.forward_hint": "The account is from another server. Send an anonymized copy of the report there as well?",
  "report.hint": "The report will be sent to your instance moderators. You can provide an explanation of why you are reporting this account below:",
  "report.placeholder": "Լրացուցիչ մեկնաբանություններ",
  "report.submit": "Ուղարկել",
  "report.target": "Բողոքել {target}֊ի մասին",
  "search.placeholder": "Փնտրել",
  "search_popout.search_format": "Փնտրելու առաջադեմ ձեւ",
  "search_popout.tips.full_text": "Simple text returns statuses you have written, favourited, boosted, or have been mentioned in, as well as matching usernames, display names, and hashtags.",
  "search_popout.tips.hashtag": "պիտակ",
  "search_popout.tips.status": "թութ",
  "search_popout.tips.text": "Հասարակ տեքստը կվերադարձնի համընկնող անուններ, օգտանուններ ու պիտակներ",
  "search_popout.tips.user": "օգտատեր",
  "search_results.accounts": "People",
  "search_results.hashtags": "Hashtags",
  "search_results.statuses": "Toots",
  "search_results.total": "{count, number} {count, plural, one {result} other {results}}",
  "standalone.public_title": "Այս պահին…",
  "status.block": "Արգելափակել @{name}֊ին",
  "status.cannot_reblog": "Այս թութը չի կարող տարածվել",
  "status.delete": "Ջնջել",
  "status.embed": "Ներդնել",
  "status.favourite": "Հավանել",
  "status.load_more": "Բեռնել ավելին",
  "status.media_hidden": "մեդիաբովանդակությունը թաքցված է",
  "status.mention": "Նշել @{name}֊ին",
  "status.more": "Ավելին",
  "status.mute": "Լռեցնել @{name}֊ին",
  "status.mute_conversation": "Լռեցնել խոսակցությունը",
  "status.open": "Ընդարձակել այս թութը",
  "status.pin": "Ամրացնել անձնական էջում",
  "status.pinned": "Pinned toot",
  "status.reblog": "Տարածել",
  "status.reblogged_by": "{name} տարածել է",
  "status.reply": "Պատասխանել",
  "status.replyAll": "Պատասխանել թելին",
  "status.report": "Բողոքել @{name}֊ից",
  "status.sensitive_toggle": "Կտացրու՝ դիտելու համար",
  "status.sensitive_warning": "Կասկածելի բովանդակություն",
  "status.share": "Կիսվել",
  "status.show_less": "Պակաս",
  "status.show_less_all": "Show less for all",
  "status.show_more": "Ավելին",
  "status.show_more_all": "Show more for all",
  "status.unmute_conversation": "Ապալռեցնել խոսակցությունը",
  "status.unpin": "Հանել անձնական էջից",
  "tabs_bar.federated_timeline": "Դաշնային",
  "tabs_bar.home": "Հիմնական",
  "tabs_bar.local_timeline": "Տեղական",
  "tabs_bar.notifications": "Ծանուցումներ",
  "ui.beforeunload": "Քո սեւագիրը կկորի, եթե լքես Մաստոդոնը։",
  "upload_area.title": "Քաշիր ու նետիր՝ վերբեռնելու համար",
  "upload_button.label": "Ավելացնել մեդիա",
  "upload_form.description": "Նկարագրություն ավելացրու տեսողական խնդիրներ ունեցողների համար",
  "upload_form.focus": "Crop",
  "upload_form.undo": "Հետարկել",
  "upload_progress.label": "Վերբեռնվում է…",
  "video.close": "Փակել  տեսագրությունը",
  "video.exit_fullscreen": "Անջատել լիաէկրան դիտումը",
  "video.expand": "Ընդարձակել տեսագրությունը",
  "video.fullscreen": "Լիաէկրան",
  "video.hide": "Թաքցնել տեսագրությունը",
  "video.mute": "Լռեցնել ձայնը",
  "video.pause": "Դադար տալ",
  "video.play": "Նվագել",
  "video.unmute": "Միացնել ձայնը"
}<|MERGE_RESOLUTION|>--- conflicted
+++ resolved
@@ -60,15 +60,10 @@
   "compose_form.placeholder": "Ի՞նչ կա մտքիդ",
   "compose_form.publish": "Թթել",
   "compose_form.publish_loud": "Թթե՜լ",
-<<<<<<< HEAD
   "compose_form.sensitive.marked": "Media is marked as sensitive",
   "compose_form.sensitive.unmarked": "Media is not marked as sensitive",
-  "compose_form.spoiler": "Թաքցնել տեքստը նախազգուշացման ետեւում",
-=======
-  "compose_form.sensitive": "Նշել բովանդակությունը որպես կասկածելի",
   "compose_form.spoiler.marked": "Text is hidden behind warning",
   "compose_form.spoiler.unmarked": "Text is not hidden",
->>>>>>> 0dccb398
   "compose_form.spoiler_placeholder": "Գրիր նախազգուշացումդ այստեղ",
   "confirmation_modal.cancel": "Չեղարկել",
   "confirmations.block.confirm": "Արգելափակել",

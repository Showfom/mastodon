--- conflicted
+++ resolved
@@ -454,7 +454,6 @@
         "id": "status.cannot_reblog"
       },
       {
-<<<<<<< HEAD
         "defaultMessage": "Quote",
         "id": "status.quote"
       },
@@ -465,10 +464,10 @@
       {
         "defaultMessage": "Muted quote",
         "id": "status.muted_quote"
-=======
+      },
+      {
         "defaultMessage": "This post is only visible by other users of your instance",
         "id": "status.local_only"
->>>>>>> 8126ac03
       },
       {
         "defaultMessage": "Favourite",

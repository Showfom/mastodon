--- conflicted
+++ resolved
@@ -60,15 +60,10 @@
   "compose_form.placeholder": "¿En qué estás pensando?",
   "compose_form.publish": "Tootear",
   "compose_form.publish_loud": "{publish}!",
-<<<<<<< HEAD
   "compose_form.sensitive.marked": "Media is marked as sensitive",
   "compose_form.sensitive.unmarked": "Media is not marked as sensitive",
-  "compose_form.spoiler": "Ocultar texto tras una advertencia",
-=======
-  "compose_form.sensitive": "Marcar contenido como sensible",
   "compose_form.spoiler.marked": "Text is hidden behind warning",
   "compose_form.spoiler.unmarked": "Text is not hidden",
->>>>>>> 0dccb398
   "compose_form.spoiler_placeholder": "Advertencia de contenido",
   "confirmation_modal.cancel": "Cancelar",
   "confirmations.block.confirm": "Bloquear",

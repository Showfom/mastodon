{
  "account.add_or_remove_from_list": "Engadir ou Eliminar das listas",
  "account.badges.bot": "Bot",
  "account.block": "Bloquear @{name}",
  "account.block_domain": "Ocultar calquer contido de {domain}",
  "account.blocked": "Bloqueada",
  "account.direct": "Mensaxe directa @{name}",
  "account.domain_blocked": "Dominio agochado",
  "account.edit_profile": "Editar perfil",
  "account.endorse": "Mostrado no perfil",
  "account.follow": "Seguir",
  "account.followers": "Seguidoras",
  "account.followers.empty": "Ninguén está a seguir esta usuaria por agora.",
  "account.follows": "Seguindo",
  "account.follows.empty": "Esta usuaria aínda non segue a ninguén.",
  "account.follows_you": "Séguena",
  "account.hide_reblogs": "Ocultar repeticións de @{name}",
  "account.link_verified_on": "A propiedade de esta ligazón foi comprobada en {date}",
  "account.locked_info": "O estado da intimidade de esta conta estableceuse en pechado. A persoa dona da conta revisa quen pode seguila.",
  "account.media": "Medios",
  "account.mention": "Mencionar @{name}",
  "account.moved_to": "{name} marchou a:",
  "account.mute": "Acalar @{name}",
  "account.mute_notifications": "Acalar as notificacións de @{name}",
  "account.muted": "Acalada",
  "account.posts": "Toots",
  "account.posts_with_replies": "Toots e respostas",
  "account.report": "Informar sobre @{name}",
  "account.requested": "Agardando aceptación. Pulse para cancelar a solicitude de seguimento",
  "account.share": "Compartir o perfil de @{name}",
  "account.show_reblogs": "Mostrar repeticións de @{name}",
  "account.unblock": "Desbloquear @{name}",
  "account.unblock_domain": "Non ocultar {domain}",
  "account.unendorse": "Non mostrar no perfil",
  "account.unfollow": "Non seguir",
  "account.unmute": "Non acalar @{name}",
  "account.unmute_notifications": "Desbloquear as notificacións de @{name}",
  "alert.unexpected.message": "Aconteceu un fallo non agardado.",
  "alert.unexpected.title": "Vaia!",
  "boost_modal.combo": "Pulse {combo} para saltar esto a próxima vez",
  "bundle_column_error.body": "Houbo un fallo mentras se cargaba este compoñente.",
  "bundle_column_error.retry": "Inténteo de novo",
  "bundle_column_error.title": "Fallo na rede",
  "bundle_modal_error.close": "Pechar",
  "bundle_modal_error.message": "Algo fallou mentras se cargaba este compoñente.",
  "bundle_modal_error.retry": "Inténteo de novo",
  "column.blocks": "Usuarias bloqueadas",
  "column.community": "Liña temporal local",
  "column.direct": "Mensaxes directas",
  "column.domain_blocks": "Dominios agochados",
  "column.favourites": "Favoritas",
  "column.follow_requests": "Peticións de seguimento",
  "column.home": "Inicio",
  "column.lists": "Listas",
  "column.mutes": "Usuarias acaladas",
  "column.notifications": "Notificacións",
  "column.pins": "Mensaxes fixadas",
  "column.public": "Liña temporal federada",
  "column_back_button.label": "Atrás",
  "column_header.hide_settings": "Agochar axustes",
  "column_header.moveLeft_settings": "Mover a columna hacia a esquerda",
  "column_header.moveRight_settings": "Mover a columna hacia a dereita",
  "column_header.pin": "Fixar",
  "column_header.show_settings": "Mostras axustes",
  "column_header.unpin": "Soltar",
  "column_subheading.settings": "Axustes",
  "community.column_settings.media_only": "Só medios",
  "compose_form.direct_message_warning": "Este toot enviarase só as usuarias mencionadas. Porén, a súa proveedora de internet e calquera das instancias receptoras poderían examinar esta mensaxe.",
  "compose_form.direct_message_warning_learn_more": "Coñecer máis",
  "compose_form.hashtag_warning": "Esta mensaxe non será listada baixo ningunha etiqueta xa que está marcada como non listada. Só os toots públicos poden buscarse por etiquetas.",
  "compose_form.lock_disclaimer": "A súa conta non está {locked}. Calquera pode seguila para ver as súas mensaxes só-para-seguidoras.",
  "compose_form.lock_disclaimer.lock": "bloqueado",
  "compose_form.placeholder": "Qué contas?",
  "compose_form.poll.add_option": "Add a choice",
  "compose_form.poll.duration": "Poll duration",
  "compose_form.poll.option_placeholder": "Choice {number}",
  "compose_form.poll.remove_option": "Remove this choice",
  "compose_form.publish": "Toot",
  "compose_form.publish_loud": "{publish}!",
  "compose_form.sensitive.marked": "Medios marcados como sensibles",
  "compose_form.sensitive.unmarked": "Os medios non están marcados como sensibles",
  "compose_form.spoiler.marked": "O texto está agochado tras un aviso",
  "compose_form.spoiler.unmarked": "O texto non está agochado",
  "compose_form.spoiler_placeholder": "Escriba o aviso aquí",
  "confirmation_modal.cancel": "Cancelar",
  "confirmations.block.block_and_report": "Block & Report",
  "confirmations.block.confirm": "Bloquear",
  "confirmations.block.message": "Está segura de querer bloquear a {name}?",
  "confirmations.delete.confirm": "Borrar",
  "confirmations.delete.message": "Está segura de que quere eliminar este estado?",
  "confirmations.delete_list.confirm": "Delete",
  "confirmations.delete_list.message": "Estás seguro de que queres eliminar permanentemente esta lista?",
  "confirmations.domain_block.confirm": "Agochar un dominio completo",
  "confirmations.domain_block.message": "Realmente está segura de que quere bloquear por completo o dominio {domain}? Normalmente é suficiente, e preferible, bloquear de xeito selectivo varios elementos. Non verá contidos de ese dominio en ningunha liña temporal ou nas notificacións. As súas seguidoras en ese dominio serán eliminadas.",
  "confirmations.mute.confirm": "Acalar",
  "confirmations.mute.message": "Está segura de que quere acalar a {name}?",
  "confirmations.redraft.confirm": "Eliminar e reescribir",
  "confirmations.redraft.message": "Está segura de querer eliminar este estado e voltalo a escribir? Perderá réplicas e favoritas, e as respostas ao orixinal quedarán orfas.",
  "confirmations.reply.confirm": "Respostar",
  "confirmations.reply.message": "Respostando agora sobreescribirá a mensaxe que está a compoñer. Segura de querer proceder?",
  "confirmations.unfollow.confirm": "Deixar de seguir",
  "confirmations.unfollow.message": "Quere deixar de seguir a {name}?",
  "embed.instructions": "Copie o código inferior para incrustar no seu sitio web este estado.",
  "embed.preview": "Así será mostrado:",
  "emoji_button.activity": "Actividade",
  "emoji_button.custom": "Persoalizado",
  "emoji_button.flags": "Marcas",
  "emoji_button.food": "Comida e Bebida",
  "emoji_button.label": "Insertar emoji",
  "emoji_button.nature": "Natureza",
  "emoji_button.not_found": "Sen emojos!! (╯°□°）╯︵ ┻━┻",
  "emoji_button.objects": "Obxetos",
  "emoji_button.people": "Xente",
  "emoji_button.recent": "Utilizadas con frecuencia",
  "emoji_button.search": "Buscar...",
  "emoji_button.search_results": "Resultados da busca",
  "emoji_button.symbols": "Símbolos",
  "emoji_button.travel": "Viaxes e Lugares",
  "empty_column.account_timeline": "Sen toots por aquí!",
  "empty_column.account_unavailable": "Perfil non dispoñible",
  "empty_column.blocks": "Non bloqueou ningunha usuaria polo de agora.",
  "empty_column.community": "A liña temporal local está baldeira. Escriba algo de xeito público para que rule!",
  "empty_column.direct": "Aínda non ten mensaxes directas. Cando envíe ou reciba unha, aparecerá aquí.",
  "empty_column.domain_blocks": "Aínda non  ocultou ningún dominio.",
  "empty_column.favourited_statuses": "Aínda non ten toots favoritos. Cando favoreza algún, aparecerá aquí.",
  "empty_column.favourites": "Ninguén favoreceu este toot polo momento. Cando o faga alguén, aparecerán aquí.",
  "empty_column.follow_requests": "Non ten peticións de seguimento. Cando reciba unha, mostrarase aquí.",
  "empty_column.hashtag": "Aínda non hai nada con esta etiqueta.",
  "empty_column.home": "A súa liña temporal de inicio está baldeira! Visite {public} ou utilice a busca para atopar outras usuarias.",
  "empty_column.home.public_timeline": "a liña temporal pública",
  "empty_column.list": "Aínda non hai nada en esta lista. Cando as usuarias incluídas na lista publiquen mensaxes, aparecerán aquí.",
  "empty_column.lists": "Aínda non ten listas. Cando cree unha, mostrarase aquí.",
  "empty_column.mutes": "Non acalou ningunha usuaria polo de agora.",
  "empty_column.notifications": "Aínda non ten notificacións. Interactúe con outras para iniciar unha conversa.",
<<<<<<< HEAD
  "empty_column.public": "Nada por aquí! Escriba algo de xeito público, ou siga manualmente usuarias de outras instancias para ir enchéndoa",
  "federation.change": "Adjust status federation",
  "federation.federated.long": "Allow toot to reach other instances",
  "federation.federated.short": "Federated",
  "federation.local_only.long": "Restrict this toot only to my instance",
  "federation.local_only.short": "Local-only",
=======
  "empty_column.public": "Nada por aquí! Escriba algo de xeito público, ou siga manualmente usuarias de outros servidores para ir enchéndoa",
>>>>>>> 6afab258
  "follow_request.authorize": "Autorizar",
  "follow_request.reject": "Rexeitar",
  "getting_started.developers": "Desenvolvedoras",
  "getting_started.directory": "Directorio do perfil",
  "getting_started.documentation": "Documentation",
  "getting_started.heading": "Comezando",
  "getting_started.invite": "Convide a xente",
  "getting_started.open_source_notice": "Mastodon é software de código aberto. Pode contribuír ou informar de fallos en GitHub en {github}.",
  "getting_started.security": "Seguridade",
  "getting_started.terms": "Termos do servizo",
  "hashtag.column_header.tag_mode.all": "e {additional}",
  "hashtag.column_header.tag_mode.any": "ou {additional}",
  "hashtag.column_header.tag_mode.none": "sen {additional}",
  "hashtag.column_settings.select.no_options_message": "No suggestions found",
  "hashtag.column_settings.select.placeholder": "Enter hashtags…",
  "hashtag.column_settings.tag_mode.all": "Todos estos",
  "hashtag.column_settings.tag_mode.any": "Calquera de estos",
  "hashtag.column_settings.tag_mode.none": "Ningún de estos",
  "hashtag.column_settings.tag_toggle": "Incluír etiquetas adicionais para esta columna",
  "home.column_settings.basic": "Básico",
  "home.column_settings.show_reblogs": "Mostrar repeticións",
  "home.column_settings.show_replies": "Mostrar respostas",
  "intervals.full.days": "{number, plural, one {# day} other {# days}}",
  "intervals.full.hours": "{number, plural, one {# hour} other {# hours}}",
  "intervals.full.minutes": "{number, plural, one {# minuto} other {# minutos}}",
  "introduction.federation.action": "Seguinte",
  "introduction.federation.federated.headline": "Federated",
  "introduction.federation.federated.text": "Publicacións públicas desde outros servidores do fediverso aparecerán na liña temporal federada.",
  "introduction.federation.home.headline": "Home",
  "introduction.federation.home.text": "Publicacións de xente que vostede segue aparecerán no TL de Inicio. Pode seguir a calquera en calquer servidor!",
  "introduction.federation.local.headline": "Local",
  "introduction.federation.local.text": "Publicacións públicas de xente no seu mesmo servidor aparecerán na liña temporal local.",
  "introduction.interactions.action": "Rematar titorial!",
  "introduction.interactions.favourite.headline": "Favorito",
  "introduction.interactions.favourite.text": "Pode gardar un toot para máis tarde, e facerlle saber a autora que lle gustou, dándolle a Favorito.",
  "introduction.interactions.reblog.headline": "Promocionar",
  "introduction.interactions.reblog.text": "Pode compartir os toots de outra xente coas súas seguidoras promocionándoos.",
  "introduction.interactions.reply.headline": "Respostar",
  "introduction.interactions.reply.text": "Pode respostar aos toots de outras persoas e aos seus propios, así quedarán encadeados nunha conversa.",
  "introduction.welcome.action": "Imos!",
  "introduction.welcome.headline": "Primeiros pasos",
  "introduction.welcome.text": "Benvida ao fediverso! Nun intre poderá difundir mensaxes e falar cos seus amigos nun gran número de servidores. Pero este servidor (dominio) é especial—hospeda o seu perfil, así que lémbreo.",
  "keyboard_shortcuts.back": "voltar atrás",
  "keyboard_shortcuts.blocked": "abrir lista de usuarias bloqueadas",
  "keyboard_shortcuts.boost": "promover",
  "keyboard_shortcuts.column": "destacar un estado en unha das columnas",
  "keyboard_shortcuts.compose": "Foco no área de escritura",
  "keyboard_shortcuts.description": "Descrición",
  "keyboard_shortcuts.direct": "abrir columna de mensaxes directas",
  "keyboard_shortcuts.down": "ir hacia abaixo na lista",
  "keyboard_shortcuts.enter": "abrir estado",
  "keyboard_shortcuts.favourite": "marcar como favorito",
  "keyboard_shortcuts.favourites": "abrir lista de favoritos",
  "keyboard_shortcuts.federated": "abrir liña temporal federada",
  "keyboard_shortcuts.heading": "Atallos do teclado",
  "keyboard_shortcuts.home": "abrir liña temporal de inicio",
  "keyboard_shortcuts.hotkey": "Tecla de acceso directo",
  "keyboard_shortcuts.legend": "para mostrar esta lenda",
  "keyboard_shortcuts.local": "abrir liña temporal local",
  "keyboard_shortcuts.mention": "para mencionar o autor",
  "keyboard_shortcuts.muted": "abrir lista de usuarias acaladas",
  "keyboard_shortcuts.my_profile": "abrir o seu perfil",
  "keyboard_shortcuts.notifications": "abrir columna de notificacións",
  "keyboard_shortcuts.pinned": "abrir lista de toots fixados",
  "keyboard_shortcuts.profile": "abrir perfil da autora",
  "keyboard_shortcuts.reply": "para responder",
  "keyboard_shortcuts.requests": "abrir lista de peticións de seguimento",
  "keyboard_shortcuts.search": "para centrar a busca",
  "keyboard_shortcuts.start": "abrir columna \"comezando\"",
  "keyboard_shortcuts.toggle_hidden": "mostrar/agochar un texto detrás do AC",
  "keyboard_shortcuts.toot": "escribir un toot novo",
  "keyboard_shortcuts.unfocus": "quitar o foco do área de escritura/busca",
  "keyboard_shortcuts.up": "ir hacia arriba na lista",
  "lightbox.close": "Fechar",
  "lightbox.next": "Seguinte",
  "lightbox.previous": "Anterior",
  "lists.account.add": "Engadir á lista",
  "lists.account.remove": "Eliminar da lista",
  "lists.delete": "Delete list",
  "lists.edit": "Editar lista",
  "lists.edit.submit": "Change title",
  "lists.new.create": "Engadir lista",
  "lists.new.title_placeholder": "Novo título da lista",
  "lists.search": "Procurar entre a xente que segues",
  "lists.subheading": "As túas listas",
  "loading_indicator.label": "Cargando...",
  "media_gallery.toggle_visible": "Ocultar",
  "missing_indicator.label": "Non atopado",
  "missing_indicator.sublabel": "Non se puido atopar o recurso",
  "mute_modal.hide_notifications": "Esconder notificacións deste usuario?",
  "navigation_bar.apps": "Apps móbiles",
  "navigation_bar.blocks": "Usuarias bloqueadas",
  "navigation_bar.community_timeline": "Liña temporal local",
  "navigation_bar.compose": "Escribir novo toot",
  "navigation_bar.direct": "Mensaxes directas",
  "navigation_bar.discover": "Descubrir",
  "navigation_bar.domain_blocks": "Dominios agochados",
  "navigation_bar.edit_profile": "Editar perfil",
  "navigation_bar.favourites": "Favoritas",
  "navigation_bar.filters": "Palabras acaladas",
  "navigation_bar.follow_requests": "Peticións de seguimento",
  "navigation_bar.info": "Sobre este servidor",
  "navigation_bar.keyboard_shortcuts": "Atallos",
  "navigation_bar.lists": "Listas",
  "navigation_bar.logout": "Sair",
  "navigation_bar.mutes": "Usuarias acaladas",
  "navigation_bar.personal": "Persoal",
  "navigation_bar.pins": "Mensaxes fixadas",
  "navigation_bar.preferences": "Preferencias",
  "navigation_bar.public_timeline": "Liña temporal federada",
  "navigation_bar.security": "Seguridade",
  "notification.favourite": "{name} marcou como favorito o seu estado",
  "notification.follow": "{name} está a seguila",
  "notification.mention": "{name} mencionoute",
  "notification.poll": "Unha sondaxe na que votou xa rematou",
  "notification.reblog": "{name} promoveu o seu estado",
  "notifications.clear": "Limpar notificacións",
  "notifications.clear_confirmation": "Estás seguro de que queres limpar permanentemente todas as túas notificacións?",
  "notifications.column_settings.alert": "Notificacións de escritorio",
  "notifications.column_settings.favourite": "Favoritas:",
  "notifications.column_settings.filter_bar.advanced": "Mostrar todas as categorías",
  "notifications.column_settings.filter_bar.category": "Barra de filtrado rápido",
  "notifications.column_settings.filter_bar.show": "Mostrar",
  "notifications.column_settings.follow": "Novos seguidores:",
  "notifications.column_settings.mention": "Mencións:",
  "notifications.column_settings.poll": "Resultados da sondaxe:",
  "notifications.column_settings.push": "Enviar notificacións",
  "notifications.column_settings.reblog": "Promocións:",
  "notifications.column_settings.show": "Mostrar en columna",
  "notifications.column_settings.sound": "Reproducir son",
  "notifications.filter.all": "Todo",
  "notifications.filter.boosts": "Promocións",
  "notifications.filter.favourites": "Favoritos",
  "notifications.filter.follows": "Seguimentos",
  "notifications.filter.mentions": "Mencións",
  "notifications.filter.polls": "Resultados da sondaxe",
  "notifications.group": "{count} notificacións",
  "poll.closed": "Closed",
  "poll.refresh": "Refresh",
  "poll.total_votes": "{count, plural, one {# vote} other {# votes}}",
  "poll.vote": "Votar",
  "poll_button.add_poll": "Add a poll",
  "poll_button.remove_poll": "Remove poll",
  "privacy.change": "Axustar a intimidade do estado",
  "privacy.direct.long": "Enviar exclusivamente as usuarias mencionadas",
  "privacy.direct.short": "Directa",
  "privacy.private.long": "Enviar só as seguidoras",
  "privacy.private.short": "Só-seguidoras",
  "privacy.public.long": "Publicar na liña temporal pública",
  "privacy.public.short": "Pública",
  "privacy.unlisted.long": "Non publicar en liñas temporais públicas",
  "privacy.unlisted.short": "Non listada",
  "regeneration_indicator.label": "Cargando…",
  "regeneration_indicator.sublabel": "Estase a preparar a súa liña temporal de inicio!",
  "relative_time.days": "{number}d",
  "relative_time.hours": "{number}h",
  "relative_time.just_now": "agora",
  "relative_time.minutes": "{number}m",
  "relative_time.seconds": "{number}s",
  "reply_indicator.cancel": "Cancelar",
  "report.forward": "Reenviar a {target}",
  "report.forward_hint": "A conta pertence a outro servidor. Enviar unha copia anónima do informe alí tamén?",
  "report.hint": "O informe enviarase a moderación do seu servidor. Abaixo pode explicar a razón pola que está a informar:",
  "report.placeholder": "Comentarios adicionais",
  "report.submit": "Enviar",
  "report.target": "Informar {target}",
  "search.placeholder": "Buscar",
  "search_popout.search_format": "Formato de busca avanzada",
  "search_popout.tips.full_text": "Texto simple devolve estados que vostede escribeu, promoveu, marcou favoritos, ou foi mencionada, así como nomes de usuaria coincidentes, nomes públicos e etiquetas.",
  "search_popout.tips.hashtag": "etiqueta",
  "search_popout.tips.status": "estado",
  "search_popout.tips.text": "Texto simple devolve coincidencias con nomes públicos, nomes de usuaria e etiquetas",
  "search_popout.tips.user": "usuaria",
  "search_results.accounts": "Xente",
  "search_results.hashtags": "Etiquetas",
  "search_results.statuses": "Toots",
  "search_results.total": "{count, number} {count,plural,one {result} outros {results}}",
  "status.admin_account": "Abrir interface de moderación para @{name}",
  "status.admin_status": "Abrir este estado na interface de moderación",
  "status.block": "Block @{name}",
  "status.cancel_reblog_private": "Non promover",
  "status.cannot_reblog": "Esta mensaxe non pode ser promovida",
  "status.copy": "Copy link to status",
  "status.delete": "Eliminar",
  "status.detailed_status": "Vista detallada da conversa",
  "status.direct": "Mensaxe directa @{name}",
  "status.embed": "Incrustar",
  "status.favourite": "Favorita",
  "status.filtered": "Filtrado",
  "status.load_more": "Cargar máis",
  "status.local_only": "This post is only visible by other users of your instance",
  "status.media_hidden": "Medios ocultos",
  "status.mention": "Mencionar @{name}",
  "status.more": "Máis",
  "status.mute": "Acalar @{name}",
  "status.mute_conversation": "Acalar conversa",
  "status.open": "Expandir este estado",
  "status.pin": "Fixar no perfil",
  "status.pinned": "Toot fixado",
  "status.read_more": "Lea máis",
  "status.reblog": "Promover",
  "status.reblog_private": "Promover a audiencia orixinal",
  "status.reblogged_by": "{name} promoveu",
  "status.reblogs.empty": "Ninguén promoveu este toot polo de agora. Cando alguén o faga, mostraránse aquí.",
  "status.redraft": "Eliminar & reescribir",
  "status.reply": "Resposta",
  "status.replyAll": "Resposta a conversa",
  "status.report": "Informar @{name}",
  "status.sensitive_toggle": "Pulse para ver",
  "status.sensitive_warning": "Contido sensible",
  "status.share": "Compartir",
  "status.show_less": "Mostrar menos",
  "status.show_less_all": "Mostrar menos para todas",
  "status.show_more": "Mostrar máis",
  "status.show_more_all": "Mostrar máis para todas",
  "status.show_thread": "Mostrar fío",
  "status.unmute_conversation": "Non acalar a conversa",
  "status.unpin": "Despegar do perfil",
  "suggestions.dismiss": "Rexeitar suxestión",
  "suggestions.header": "Podería estar interesada en…",
  "tabs_bar.federated_timeline": "Federado",
  "tabs_bar.home": "Inicio",
  "tabs_bar.local_timeline": "Local",
  "tabs_bar.notifications": "Notificacións",
  "tabs_bar.search": "Buscar",
  "time_remaining.days": "{number, plural, one {# day} other {# days}} left",
  "time_remaining.hours": "{number, plural, one {# hour} other {# hours}} left",
  "time_remaining.minutes": "{number, plural, one {# minute} other {# minutes}} left",
  "time_remaining.moments": "Moments remaining",
  "time_remaining.seconds": "{number, plural, one {# second} other {# seconds}} left",
  "trends.count_by_accounts": "{count} {rawCount, plural, one {person} outras {people}} conversando",
  "ui.beforeunload": "O borrador perderase se sae de Mastodon.",
  "upload_area.title": "Arrastre e solte para subir",
  "upload_button.label": "Engadir medios (JPEG, PNG, GIF, WebM, MP4, MOV)",
  "upload_error.limit": "File upload limit exceeded.",
  "upload_error.poll": "File upload not allowed with polls.",
  "upload_form.description": "Describa para deficientes visuais",
  "upload_form.focus": "Cambiar vista previa",
  "upload_form.undo": "Eliminar",
  "upload_progress.label": "Subindo...",
  "video.close": "Pechar video",
  "video.exit_fullscreen": "Saír da pantalla completa",
  "video.expand": "Expandir vídeo",
  "video.fullscreen": "Pantalla completa",
  "video.hide": "Agochar vídeo",
  "video.mute": "Acalar son",
  "video.pause": "Pausar",
  "video.play": "Reproducir",
  "video.unmute": "Permitir son"
}<|MERGE_RESOLUTION|>--- conflicted
+++ resolved
@@ -132,16 +132,12 @@
   "empty_column.lists": "Aínda non ten listas. Cando cree unha, mostrarase aquí.",
   "empty_column.mutes": "Non acalou ningunha usuaria polo de agora.",
   "empty_column.notifications": "Aínda non ten notificacións. Interactúe con outras para iniciar unha conversa.",
-<<<<<<< HEAD
-  "empty_column.public": "Nada por aquí! Escriba algo de xeito público, ou siga manualmente usuarias de outras instancias para ir enchéndoa",
+  "empty_column.public": "Nada por aquí! Escriba algo de xeito público, ou siga manualmente usuarias de outros servidores para ir enchéndoa",
   "federation.change": "Adjust status federation",
   "federation.federated.long": "Allow toot to reach other instances",
   "federation.federated.short": "Federated",
   "federation.local_only.long": "Restrict this toot only to my instance",
   "federation.local_only.short": "Local-only",
-=======
-  "empty_column.public": "Nada por aquí! Escriba algo de xeito público, ou siga manualmente usuarias de outros servidores para ir enchéndoa",
->>>>>>> 6afab258
   "follow_request.authorize": "Autorizar",
   "follow_request.reject": "Rexeitar",
   "getting_started.developers": "Desenvolvedoras",

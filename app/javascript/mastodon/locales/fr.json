--- conflicted
+++ resolved
@@ -159,7 +159,6 @@
   "empty_column.public": "Il n’y a rien ici ! Écrivez quelque chose publiquement, ou bien suivez manuellement des personnes d’autres serveurs pour remplir le fil public",
   "error.unexpected_crash.explanation": "En raison d’un bug dans notre code ou d’un problème de compatibilité avec votre navigateur, cette page n’a pas pu être affichée correctement.",
   "error.unexpected_crash.next_steps": "Essayez de rafraîchir la page. Si cela n’aide pas, vous pouvez toujours utiliser Mastodon via un autre navigateur ou une application native.",
-<<<<<<< HEAD
   "errors.unexpected_crash.copy_stacktrace": "Copier la trace-pile dans le presse-papier",
   "errors.unexpected_crash.report_issue": "Signaler un bogue",
   "empty_column.public": "Il n’y a rien ici ! Écrivez quelque chose publiquement, ou bien suivez manuellement des personnes d’autres instances pour remplir le fil public",
@@ -168,10 +167,6 @@
   "federation.federated.short": "Federated",
   "federation.local_only.long": "Restrict this toot only to my instance",
   "federation.local_only.short": "Local-only",
-=======
-  "errors.unexpected_crash.copy_stacktrace": "Copier la trace d'appels dans le presse-papier",
-  "errors.unexpected_crash.report_issue": "Signaler le problème",
->>>>>>> e7591565
   "follow_request.authorize": "Accepter",
   "follow_request.reject": "Rejeter",
   "getting_started.developers": "Développeur·euse·s",

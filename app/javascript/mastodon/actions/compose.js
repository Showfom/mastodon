import api from '../api';
import { CancelToken, isCancel } from 'axios';
import { throttle } from 'lodash';
import { search as emojiSearch } from '../features/emoji/emoji_mart_search_light';
import { tagHistory } from '../settings';
import { useEmoji } from './emojis';
import resizeImage from '../utils/resize_image';
import { importFetchedAccounts } from './importer';
import { updateTimeline } from './timelines';
import { showAlertForError } from './alerts';
import { showAlert } from './alerts';
import { defineMessages } from 'react-intl';

let cancelFetchComposeSuggestionsAccounts;

export const COMPOSE_CHANGE          = 'COMPOSE_CHANGE';
export const COMPOSE_SUBMIT_REQUEST  = 'COMPOSE_SUBMIT_REQUEST';
export const COMPOSE_SUBMIT_SUCCESS  = 'COMPOSE_SUBMIT_SUCCESS';
export const COMPOSE_SUBMIT_FAIL     = 'COMPOSE_SUBMIT_FAIL';
export const COMPOSE_REPLY           = 'COMPOSE_REPLY';
export const COMPOSE_REPLY_CANCEL    = 'COMPOSE_REPLY_CANCEL';
export const COMPOSE_DIRECT          = 'COMPOSE_DIRECT';
export const COMPOSE_MENTION         = 'COMPOSE_MENTION';
export const COMPOSE_RESET           = 'COMPOSE_RESET';
export const COMPOSE_UPLOAD_REQUEST  = 'COMPOSE_UPLOAD_REQUEST';
export const COMPOSE_UPLOAD_SUCCESS  = 'COMPOSE_UPLOAD_SUCCESS';
export const COMPOSE_UPLOAD_FAIL     = 'COMPOSE_UPLOAD_FAIL';
export const COMPOSE_UPLOAD_PROGRESS = 'COMPOSE_UPLOAD_PROGRESS';
export const COMPOSE_UPLOAD_UNDO     = 'COMPOSE_UPLOAD_UNDO';

export const COMPOSE_SUGGESTIONS_CLEAR = 'COMPOSE_SUGGESTIONS_CLEAR';
export const COMPOSE_SUGGESTIONS_READY = 'COMPOSE_SUGGESTIONS_READY';
export const COMPOSE_SUGGESTION_SELECT = 'COMPOSE_SUGGESTION_SELECT';
export const COMPOSE_SUGGESTION_TAGS_UPDATE = 'COMPOSE_SUGGESTION_TAGS_UPDATE';

export const COMPOSE_TAG_HISTORY_UPDATE = 'COMPOSE_TAG_HISTORY_UPDATE';

export const COMPOSE_MOUNT   = 'COMPOSE_MOUNT';
export const COMPOSE_UNMOUNT = 'COMPOSE_UNMOUNT';

export const COMPOSE_SENSITIVITY_CHANGE = 'COMPOSE_SENSITIVITY_CHANGE';
export const COMPOSE_SPOILERNESS_CHANGE = 'COMPOSE_SPOILERNESS_CHANGE';
export const COMPOSE_SPOILER_TEXT_CHANGE = 'COMPOSE_SPOILER_TEXT_CHANGE';
export const COMPOSE_VISIBILITY_CHANGE  = 'COMPOSE_VISIBILITY_CHANGE';
export const COMPOSE_FEDERATION_CHANGE  = 'COMPOSE_FEDERATION_CHANGE';
export const COMPOSE_LISTABILITY_CHANGE = 'COMPOSE_LISTABILITY_CHANGE';
export const COMPOSE_COMPOSING_CHANGE = 'COMPOSE_COMPOSING_CHANGE';

export const COMPOSE_EMOJI_INSERT = 'COMPOSE_EMOJI_INSERT';

export const COMPOSE_UPLOAD_CHANGE_REQUEST     = 'COMPOSE_UPLOAD_UPDATE_REQUEST';
export const COMPOSE_UPLOAD_CHANGE_SUCCESS     = 'COMPOSE_UPLOAD_UPDATE_SUCCESS';
export const COMPOSE_UPLOAD_CHANGE_FAIL        = 'COMPOSE_UPLOAD_UPDATE_FAIL';

export const COMPOSE_POLL_ADD             = 'COMPOSE_POLL_ADD';
export const COMPOSE_POLL_REMOVE          = 'COMPOSE_POLL_REMOVE';
export const COMPOSE_POLL_OPTION_ADD      = 'COMPOSE_POLL_OPTION_ADD';
export const COMPOSE_POLL_OPTION_CHANGE   = 'COMPOSE_POLL_OPTION_CHANGE';
export const COMPOSE_POLL_OPTION_REMOVE   = 'COMPOSE_POLL_OPTION_REMOVE';
export const COMPOSE_POLL_SETTINGS_CHANGE = 'COMPOSE_POLL_SETTINGS_CHANGE';

const messages = defineMessages({
  uploadErrorLimit: { id: 'upload_error.limit', defaultMessage: 'File upload limit exceeded.' },
  uploadErrorPoll:  { id: 'upload_error.poll', defaultMessage: 'File upload not allowed with polls.' },
});

export function changeCompose(text) {
  return {
    type: COMPOSE_CHANGE,
    text: text,
  };
};

export function replyCompose(status, routerHistory) {
  return (dispatch, getState) => {
    dispatch({
      type: COMPOSE_REPLY,
      status: status,
    });

    if (!getState().getIn(['compose', 'mounted'])) {
      routerHistory.push('/statuses/new');
    }
  };
};

export function cancelReplyCompose() {
  return {
    type: COMPOSE_REPLY_CANCEL,
  };
};

export function resetCompose() {
  return {
    type: COMPOSE_RESET,
  };
};

export function mentionCompose(account, routerHistory) {
  return (dispatch, getState) => {
    dispatch({
      type: COMPOSE_MENTION,
      account: account,
    });

    if (!getState().getIn(['compose', 'mounted'])) {
      routerHistory.push('/statuses/new');
    }
  };
};

export function directCompose(account, routerHistory) {
  return (dispatch, getState) => {
    dispatch({
      type: COMPOSE_DIRECT,
      account: account,
    });

    if (!getState().getIn(['compose', 'mounted'])) {
      routerHistory.push('/statuses/new');
    }
  };
};

export function submitCompose(routerHistory) {
  return function (dispatch, getState) {
    const status = getState().getIn(['compose', 'text'], '');
    const media  = getState().getIn(['compose', 'media_attachments']);

    if ((!status || !status.length) && media.size === 0) {
      return;
    }

    dispatch(submitComposeRequest());

    api(getState).post('/api/v1/statuses', {
      status,
      in_reply_to_id: getState().getIn(['compose', 'in_reply_to'], null),
      media_ids: media.map(item => item.get('id')),
      sensitive: getState().getIn(['compose', 'sensitive']),
      spoiler_text: getState().getIn(['compose', 'spoiler_text'], ''),
      visibility: getState().getIn(['compose', 'privacy']),
<<<<<<< HEAD
      local_only: !getState().getIn(['compose', 'federation']),
=======
      poll: getState().getIn(['compose', 'poll'], null),
>>>>>>> 6afab258
    }, {
      headers: {
        'Idempotency-Key': getState().getIn(['compose', 'idempotencyKey']),
      },
    }).then(function (response) {
      if (response.data.visibility === 'direct' && getState().getIn(['conversations', 'mounted']) <= 0 && routerHistory) {
        routerHistory.push('/timelines/direct');
      } else if (routerHistory && routerHistory.location.pathname === '/statuses/new' && window.history.state) {
        routerHistory.goBack();
      }

      dispatch(insertIntoTagHistory(response.data.tags, status));
      dispatch(submitComposeSuccess({ ...response.data }));

      // To make the app more responsive, immediately push the status
      // into the columns

      const insertIfOnline = timelineId => {
        const timeline = getState().getIn(['timelines', timelineId]);

        if (timeline && timeline.get('items').size > 0 && timeline.getIn(['items', 0]) !== null && timeline.get('online')) {
          dispatch(updateTimeline(timelineId, { ...response.data }));
        }
      };

      if (response.data.visibility !== 'direct') {
        insertIfOnline('home');
      }

      if (response.data.in_reply_to_id === null && response.data.visibility === 'public') {
        insertIfOnline('community');
        insertIfOnline('public');
      }
    }).catch(function (error) {
      dispatch(submitComposeFail(error));
    });
  };
};

export function submitComposeRequest() {
  return {
    type: COMPOSE_SUBMIT_REQUEST,
  };
};

export function submitComposeSuccess(status) {
  return {
    type: COMPOSE_SUBMIT_SUCCESS,
    status: status,
  };
};

export function submitComposeFail(error) {
  return {
    type: COMPOSE_SUBMIT_FAIL,
    error: error,
  };
};

export function uploadCompose(files) {
  return function (dispatch, getState) {
    const uploadLimit = 4;
    const media  = getState().getIn(['compose', 'media_attachments']);
    const total = Array.from(files).reduce((a, v) => a + v.size, 0);
    const progress = new Array(files.length).fill(0);

    if (files.length + media.size > uploadLimit) {
      dispatch(showAlert(undefined, messages.uploadErrorLimit));
      return;
    }

    if (getState().getIn(['compose', 'poll'])) {
      dispatch(showAlert(undefined, messages.uploadErrorPoll));
      return;
    }

    dispatch(uploadComposeRequest());

    for (const [i, f] of Array.from(files).entries()) {
      if (media.size + i > 3) break;

      resizeImage(f).then(file => {
        const data = new FormData();
        data.append('file', file);

        return api(getState).post('/api/v1/media', data, {
          onUploadProgress: function({ loaded }){
            progress[i] = loaded;
            dispatch(uploadComposeProgress(progress.reduce((a, v) => a + v, 0), total));
          },
        }).then(({ data }) => dispatch(uploadComposeSuccess(data)));
      }).catch(error => dispatch(uploadComposeFail(error)));
    };
  };
};

export function changeUploadCompose(id, params) {
  return (dispatch, getState) => {
    dispatch(changeUploadComposeRequest());

    api(getState).put(`/api/v1/media/${id}`, params).then(response => {
      dispatch(changeUploadComposeSuccess(response.data));
    }).catch(error => {
      dispatch(changeUploadComposeFail(id, error));
    });
  };
};

export function changeUploadComposeRequest() {
  return {
    type: COMPOSE_UPLOAD_CHANGE_REQUEST,
    skipLoading: true,
  };
};
export function changeUploadComposeSuccess(media) {
  return {
    type: COMPOSE_UPLOAD_CHANGE_SUCCESS,
    media: media,
    skipLoading: true,
  };
};

export function changeUploadComposeFail(error) {
  return {
    type: COMPOSE_UPLOAD_CHANGE_FAIL,
    error: error,
    skipLoading: true,
  };
};

export function uploadComposeRequest() {
  return {
    type: COMPOSE_UPLOAD_REQUEST,
    skipLoading: true,
  };
};

export function uploadComposeProgress(loaded, total) {
  return {
    type: COMPOSE_UPLOAD_PROGRESS,
    loaded: loaded,
    total: total,
  };
};

export function uploadComposeSuccess(media) {
  return {
    type: COMPOSE_UPLOAD_SUCCESS,
    media: media,
    skipLoading: true,
  };
};

export function uploadComposeFail(error) {
  return {
    type: COMPOSE_UPLOAD_FAIL,
    error: error,
    skipLoading: true,
  };
};

export function undoUploadCompose(media_id) {
  return {
    type: COMPOSE_UPLOAD_UNDO,
    media_id: media_id,
  };
};

export function clearComposeSuggestions() {
  if (cancelFetchComposeSuggestionsAccounts) {
    cancelFetchComposeSuggestionsAccounts();
  }
  return {
    type: COMPOSE_SUGGESTIONS_CLEAR,
  };
};

const fetchComposeSuggestionsAccounts = throttle((dispatch, getState, token) => {
  if (cancelFetchComposeSuggestionsAccounts) {
    cancelFetchComposeSuggestionsAccounts();
  }
  api(getState).get('/api/v1/accounts/search', {
    cancelToken: new CancelToken(cancel => {
      cancelFetchComposeSuggestionsAccounts = cancel;
    }),
    params: {
      q: token.slice(1),
      resolve: false,
      limit: 4,
    },
  }).then(response => {
    dispatch(importFetchedAccounts(response.data));
    dispatch(readyComposeSuggestionsAccounts(token, response.data));
  }).catch(error => {
    if (!isCancel(error)) {
      dispatch(showAlertForError(error));
    }
  });
}, 200, { leading: true, trailing: true });

const fetchComposeSuggestionsEmojis = (dispatch, getState, token) => {
  const results = emojiSearch(token.replace(':', ''), { maxResults: 5 });
  dispatch(readyComposeSuggestionsEmojis(token, results));
};

const fetchComposeSuggestionsTags = (dispatch, getState, token) => {
  dispatch(updateSuggestionTags(token));
};

export function fetchComposeSuggestions(token) {
  return (dispatch, getState) => {
    switch (token[0]) {
    case ':':
      fetchComposeSuggestionsEmojis(dispatch, getState, token);
      break;
    case '#':
      fetchComposeSuggestionsTags(dispatch, getState, token);
      break;
    default:
      fetchComposeSuggestionsAccounts(dispatch, getState, token);
      break;
    }
  };
};

export function readyComposeSuggestionsEmojis(token, emojis) {
  return {
    type: COMPOSE_SUGGESTIONS_READY,
    token,
    emojis,
  };
};

export function readyComposeSuggestionsAccounts(token, accounts) {
  return {
    type: COMPOSE_SUGGESTIONS_READY,
    token,
    accounts,
  };
};

export function selectComposeSuggestion(position, token, suggestion) {
  return (dispatch, getState) => {
    let completion, startPosition;

    if (typeof suggestion === 'object' && suggestion.id) {
      completion    = suggestion.native || suggestion.colons;
      startPosition = position - 1;

      dispatch(useEmoji(suggestion));
    } else if (suggestion[0] === '#') {
      completion    = suggestion;
      startPosition = position - 1;
    } else {
      completion    = getState().getIn(['accounts', suggestion, 'acct']);
      startPosition = position;
    }

    dispatch({
      type: COMPOSE_SUGGESTION_SELECT,
      position: startPosition,
      token,
      completion,
    });
  };
};

export function updateSuggestionTags(token) {
  return {
    type: COMPOSE_SUGGESTION_TAGS_UPDATE,
    token,
  };
}

export function updateTagHistory(tags) {
  return {
    type: COMPOSE_TAG_HISTORY_UPDATE,
    tags,
  };
}

export function hydrateCompose() {
  return (dispatch, getState) => {
    const me = getState().getIn(['meta', 'me']);
    const history = tagHistory.get(me);

    if (history !== null) {
      dispatch(updateTagHistory(history));
    }
  };
}

function insertIntoTagHistory(recognizedTags, text) {
  return (dispatch, getState) => {
    const state = getState();
    const oldHistory = state.getIn(['compose', 'tagHistory']);
    const me = state.getIn(['meta', 'me']);
    const names = recognizedTags.map(tag => text.match(new RegExp(`#${tag.name}`, 'i'))[0].slice(1));
    const intersectedOldHistory = oldHistory.filter(name => names.findIndex(newName => newName.toLowerCase() === name.toLowerCase()) === -1);

    names.push(...intersectedOldHistory.toJS());

    const newHistory = names.slice(0, 1000);

    tagHistory.set(me, newHistory);
    dispatch(updateTagHistory(newHistory));
  };
}

export function mountCompose() {
  return {
    type: COMPOSE_MOUNT,
  };
};

export function unmountCompose() {
  return {
    type: COMPOSE_UNMOUNT,
  };
};

export function changeComposeSensitivity() {
  return {
    type: COMPOSE_SENSITIVITY_CHANGE,
  };
};

export function changeComposeSpoilerness() {
  return {
    type: COMPOSE_SPOILERNESS_CHANGE,
  };
};

export function changeComposeSpoilerText(text) {
  return {
    type: COMPOSE_SPOILER_TEXT_CHANGE,
    text,
  };
};

export function changeComposeVisibility(value) {
  return {
    type: COMPOSE_VISIBILITY_CHANGE,
    value,
  };
};

export function changeComposeFederation(value) {
  return {
    type: COMPOSE_FEDERATION_CHANGE,
    value,
  };
};

export function insertEmojiCompose(position, emoji, needsSpace) {
  return {
    type: COMPOSE_EMOJI_INSERT,
    position,
    emoji,
    needsSpace,
  };
};

export function changeComposing(value) {
  return {
    type: COMPOSE_COMPOSING_CHANGE,
    value,
  };
};

export function addPoll() {
  return {
    type: COMPOSE_POLL_ADD,
  };
};

export function removePoll() {
  return {
    type: COMPOSE_POLL_REMOVE,
  };
};

export function addPollOption(title) {
  return {
    type: COMPOSE_POLL_OPTION_ADD,
    title,
  };
};

export function changePollOption(index, title) {
  return {
    type: COMPOSE_POLL_OPTION_CHANGE,
    index,
    title,
  };
};

export function removePollOption(index) {
  return {
    type: COMPOSE_POLL_OPTION_REMOVE,
    index,
  };
};

export function changePollSettings(expiresIn, isMultiple) {
  return {
    type: COMPOSE_POLL_SETTINGS_CHANGE,
    expiresIn,
    isMultiple,
  };
};<|MERGE_RESOLUTION|>--- conflicted
+++ resolved
@@ -140,11 +140,8 @@
       sensitive: getState().getIn(['compose', 'sensitive']),
       spoiler_text: getState().getIn(['compose', 'spoiler_text'], ''),
       visibility: getState().getIn(['compose', 'privacy']),
-<<<<<<< HEAD
+      poll: getState().getIn(['compose', 'poll'], null),
       local_only: !getState().getIn(['compose', 'federation']),
-=======
-      poll: getState().getIn(['compose', 'poll'], null),
->>>>>>> 6afab258
     }, {
       headers: {
         'Idempotency-Key': getState().getIn(['compose', 'idempotencyKey']),

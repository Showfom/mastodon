--- conflicted
+++ resolved
@@ -29,11 +29,8 @@
   COMPOSE_SPOILERNESS_CHANGE,
   COMPOSE_SPOILER_TEXT_CHANGE,
   COMPOSE_VISIBILITY_CHANGE,
-<<<<<<< HEAD
   COMPOSE_CIRCLE_CHANGE,
-=======
   COMPOSE_FEDERATION_CHANGE,
->>>>>>> 8126ac03
   COMPOSE_COMPOSING_CHANGE,
   COMPOSE_EMOJI_INSERT,
   COMPOSE_UPLOAD_CHANGE_REQUEST,
@@ -61,11 +58,8 @@
   spoiler: false,
   spoiler_text: '',
   privacy: null,
-<<<<<<< HEAD
   circle_id: null,
-=======
   federation: null,
->>>>>>> 8126ac03
   text: '',
   focusDate: null,
   caretPosition: null,
@@ -135,11 +129,8 @@
     map.set('quote_from', null);
     map.set('reply_status', null);
     map.set('privacy', state.get('default_privacy'));
-<<<<<<< HEAD
     map.set('circle_id', null);
-=======
     map.set('federation', state.get('default_federation'));
->>>>>>> 8126ac03
     map.set('sensitive', false);
     map.update('media_attachments', list => list.clear());
     map.set('poll', null);
@@ -353,18 +344,13 @@
 
     return state.withMutations(map => {
       map.set('in_reply_to', action.status.get('id'));
-<<<<<<< HEAD
       map.set('quote_from', null);
       map.set('quote_from_url', null);
       map.set('reply_status', action.status);
       map.set('text', statusToTextMentions('', privacy, action.status));
       map.set('privacy', privacy);
       map.set('circle_id', null);
-=======
-      map.set('text', statusToTextMentions(state, action.status));
-      map.set('privacy', privacyPreference(action.status.get('visibility'), state.get('default_privacy')));
       map.set('federation', !action.status.get('local_only'));
->>>>>>> 8126ac03
       map.set('focusDate', new Date());
       map.set('caretPosition', null);
       map.set('preselectDate', new Date());
@@ -502,11 +488,8 @@
       map.set('quote_from_url', action.status.getIn(['quote', 'url']));
       map.set('reply_status', action.replyStatus);
       map.set('privacy', action.status.get('visibility'));
-<<<<<<< HEAD
       map.set('circle_id', action.status.get('circle_id'));
-=======
       map.set('federation', !action.status.get('local_only'));
->>>>>>> 8126ac03
       map.set('media_attachments', action.status.get('media_attachments'));
       map.set('focusDate', new Date());
       map.set('caretPosition', null);

--- conflicted
+++ resolved
@@ -407,7 +407,6 @@
           <div className='detailed-status__meta'>
             <a className='detailed-status__datetime' href={status.get('url')} target='_blank' rel='noopener noreferrer'>
               <FormattedDate value={new Date(status.get('created_at'))} hour12={false} year='numeric' month='short' day='2-digit' hour='2-digit' minute='2-digit' />
-<<<<<<< HEAD
             </a>
             {status.get('expires_at') &&
               <span className='detailed-status__expiration-time'>
@@ -416,10 +415,7 @@
                 </time>
               </span>
             }
-            {visibilityLink}{applicationLink}{reblogLink} · {favouriteLink}
-=======
-            </a>{visibilityLink}{applicationLink}{reblogLink} · {favouriteLink}{localOnly}
->>>>>>> 8126ac03
+            {visibilityLink}{applicationLink}{reblogLink} · {favouriteLink}{localOnly}
           </div>
         </div>
       </div>

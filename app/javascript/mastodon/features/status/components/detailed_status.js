import React from 'react';
import PropTypes from 'prop-types';
import ImmutablePropTypes from 'react-immutable-proptypes';
import Avatar from '../../../components/avatar';
import DisplayName from '../../../components/display_name';
import StatusContent from '../../../components/status_content';
import MediaGallery from '../../../components/media_gallery';
import AttachmentList from '../../../components/attachment_list';
import { Link } from 'react-router-dom';
import { defineMessages, injectIntl, FormattedDate, FormattedNumber } from 'react-intl';
import Card from './card';
import ImmutablePureComponent from 'react-immutable-pure-component';
import Video from '../../video';
import scheduleIdleTask from '../../ui/util/schedule_idle_task';
import classNames from 'classnames';
import Icon from 'mastodon/components/icon';
import PollContainer from 'mastodon/containers/poll_container';

const messages = defineMessages({
  local_only: { id: 'status.local_only', defaultMessage: 'This post is only visible by other users of your instance' },
});

@injectIntl
export default class DetailedStatus extends ImmutablePureComponent {

  static contextTypes = {
    router: PropTypes.object,
  };

  static propTypes = {
    status: ImmutablePropTypes.map,
    onOpenMedia: PropTypes.func.isRequired,
    onOpenVideo: PropTypes.func.isRequired,
    onToggleHidden: PropTypes.func.isRequired,
    measureHeight: PropTypes.bool,
    onHeightChange: PropTypes.func,
    domain: PropTypes.string.isRequired,
    compact: PropTypes.bool,
  };

  state = {
    height: null,
  };

  handleAccountClick = (e) => {
    if (e.button === 0 && !(e.ctrlKey || e.metaKey) && this.context.router) {
      e.preventDefault();
      this.context.router.history.push(`/accounts/${this.props.status.getIn(['account', 'id'])}`);
    }

    e.stopPropagation();
  }

  handleOpenVideo = (media, startTime) => {
    this.props.onOpenVideo(media, startTime);
  }

  handleExpandedToggle = () => {
    this.props.onToggleHidden(this.props.status);
  }

  _measureHeight (heightJustChanged) {
    if (this.props.measureHeight && this.node) {
      scheduleIdleTask(() => this.node && this.setState({ height: Math.ceil(this.node.scrollHeight) + 1 }));

      if (this.props.onHeightChange && heightJustChanged) {
        this.props.onHeightChange();
      }
    }
  }

  setRef = c => {
    this.node = c;
    this._measureHeight();
  }

  componentDidUpdate (prevProps, prevState) {
    this._measureHeight(prevState.height !== this.state.height);
  }

  handleModalLink = e => {
    e.preventDefault();

    let href;

    if (e.target.nodeName !== 'A') {
      href = e.target.parentNode.href;
    } else {
      href = e.target.href;
    }

    window.open(href, 'mastodon-intent', 'width=445,height=600,resizable=no,menubar=no,status=no,scrollbars=yes');
  }

  render () {
    const status = (this.props.status && this.props.status.get('reblog')) ? this.props.status.get('reblog') : this.props.status;
<<<<<<< HEAD
    const intl = this.props.intl;
=======
>>>>>>> 6afab258
    const outerStyle = { boxSizing: 'border-box' };
    const { compact } = this.props;

    if (!status) {
      return null;
    }

    let media           = '';
    let applicationLink = '';
    let reblogLink = '';
    let localOnly = '';
    let reblogIcon = 'retweet';
    let favouriteLink = '';

    if (this.props.measureHeight) {
      outerStyle.height = `${this.state.height}px`;
    }

    if (status.get('poll')) {
      media = <PollContainer pollId={status.get('poll')} />;
    } else if (status.get('media_attachments').size > 0) {
      if (status.get('media_attachments').some(item => item.get('type') === 'unknown')) {
        media = <AttachmentList media={status.get('media_attachments')} />;
      } else if (status.getIn(['media_attachments', 0, 'type']) === 'video') {
        const video = status.getIn(['media_attachments', 0]);

        media = (
          <Video
            preview={video.get('preview_url')}
            src={video.get('url')}
            alt={video.get('description')}
            width={300}
            height={150}
            inline
            onOpenVideo={this.handleOpenVideo}
            sensitive={status.get('sensitive')}
          />
        );
      } else {
        media = (
          <MediaGallery
            standalone
            sensitive={status.get('sensitive')}
            media={status.get('media_attachments')}
            height={300}
            onOpenMedia={this.props.onOpenMedia}
          />
        );
      }
    } else if (status.get('spoiler_text').length === 0) {
      media = <Card onOpenMedia={this.props.onOpenMedia} card={status.get('card', null)} />;
    }

    if (status.get('application')) {
      applicationLink = <span> · <a className='detailed-status__application' href={status.getIn(['application', 'website'])} target='_blank' rel='noopener'>{status.getIn(['application', 'name'])}</a></span>;
    }

    if (status.get('visibility') === 'direct') {
      reblogIcon = 'envelope';
    } else if (status.get('visibility') === 'private') {
      reblogIcon = 'lock';
    }

    if (status.get('visibility') === 'private') {
      reblogLink = <Icon id={reblogIcon} />;
    } else if (this.context.router) {
      reblogLink = (
        <Link to={`/statuses/${status.get('id')}/reblogs`} className='detailed-status__link'>
          <Icon id={reblogIcon} />
          <span className='detailed-status__reblogs'>
            <FormattedNumber value={status.get('reblogs_count')} />
          </span>
        </Link>
      );
    } else {
      reblogLink = (
        <a href={`/interact/${status.get('id')}?type=reblog`} className='detailed-status__link' onClick={this.handleModalLink}>
          <Icon id={reblogIcon} />
          <span className='detailed-status__reblogs'>
            <FormattedNumber value={status.get('reblogs_count')} />
          </span>
        </a>
      );
    }

    if(status.get('local_only')) {
      localOnly = <span> · <i className='fa fa-chain-broken' title={intl.formatMessage(messages.local_only)} /></span>;
    }

    if (this.context.router) {
      favouriteLink = (
        <Link to={`/statuses/${status.get('id')}/favourites`} className='detailed-status__link'>
          <Icon id='star' />
          <span className='detailed-status__favorites'>
            <FormattedNumber value={status.get('favourites_count')} />
          </span>
        </Link>
      );
    } else {
      favouriteLink = (
        <a href={`/interact/${status.get('id')}?type=favourite`} className='detailed-status__link' onClick={this.handleModalLink}>
          <Icon id='star' />
          <span className='detailed-status__favorites'>
            <FormattedNumber value={status.get('favourites_count')} />
          </span>
        </a>
      );
    }

    return (
      <div style={outerStyle}>
        <div ref={this.setRef} className={classNames('detailed-status', { compact })}>
          <a href={status.getIn(['account', 'url'])} onClick={this.handleAccountClick} className='detailed-status__display-name'>
            <div className='detailed-status__display-avatar'><Avatar account={status.get('account')} size={48} /></div>
            <DisplayName account={status.get('account')} localDomain={this.props.domain} />
          </a>

          <StatusContent status={status} expanded={!status.get('hidden')} onExpandedToggle={this.handleExpandedToggle} />

          {media}

          <div className='detailed-status__meta'>
            <a className='detailed-status__datetime' href={status.get('url')} target='_blank' rel='noopener'>
              <FormattedDate value={new Date(status.get('created_at'))} hour12={false} year='numeric' month='short' day='2-digit' hour='2-digit' minute='2-digit' />
            </a>{applicationLink} · {reblogLink} · {favouriteLink}{localOnly}
          </div>
        </div>
      </div>
    );
  }

}<|MERGE_RESOLUTION|>--- conflicted
+++ resolved
@@ -94,10 +94,7 @@
 
   render () {
     const status = (this.props.status && this.props.status.get('reblog')) ? this.props.status.get('reblog') : this.props.status;
-<<<<<<< HEAD
     const intl = this.props.intl;
-=======
->>>>>>> 6afab258
     const outerStyle = { boxSizing: 'border-box' };
     const { compact } = this.props;
 

--- conflicted
+++ resolved
@@ -26,11 +26,8 @@
   cancel_reblog_private: { id: 'status.cancel_reblog_private', defaultMessage: 'Unboost' },
   cannot_quote: { id: 'status.cannot_quote', defaultMessage: 'This post cannot be quoted' },
   cannot_reblog: { id: 'status.cannot_reblog', defaultMessage: 'This post cannot be boosted' },
-<<<<<<< HEAD
   quote: { id: 'status.quote', defaultMessage: 'Quote' },
-=======
   local_only: { id: 'status.local_only', defaultMessage: 'This post is only visible by other users of your instance' },
->>>>>>> 8126ac03
   favourite: { id: 'status.favourite', defaultMessage: 'Favourite' },
   bookmark: { id: 'status.bookmark', defaultMessage: 'Bookmark' },
   removeBookmark: { id: 'status.remove_bookmark', defaultMessage: 'Remove bookmark' },

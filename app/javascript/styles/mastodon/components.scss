.app-body {
  -webkit-overflow-scrolling: touch;
  -ms-overflow-style: -ms-autohiding-scrollbar;
}

.link-button {
  display: block;
  font-size: 15px;
  line-height: 20px;
  color: $ui-highlight-color;
  border: 0;
  background: transparent;
  padding: 0;
  cursor: pointer;

  &:hover,
  &:active {
    text-decoration: underline;
  }

  &:disabled {
    color: $ui-primary-color;
    cursor: default;
  }
}

.button {
  background-color: $ui-highlight-color;
  border: 10px none;
  border-radius: 4px;
  box-sizing: border-box;
  color: $primary-text-color;
  cursor: pointer;
  display: inline-block;
  font-family: inherit;
  font-size: 14px;
  font-weight: 500;
  height: 36px;
  letter-spacing: 0;
  line-height: 36px;
  overflow: hidden;
  padding: 0 16px;
  position: relative;
  text-align: center;
  text-transform: uppercase;
  text-decoration: none;
  text-overflow: ellipsis;
  transition: all 100ms ease-in;
  white-space: nowrap;
  width: auto;

  &:active,
  &:focus,
  &:hover {
    background-color: lighten($ui-highlight-color, 10%);
    transition: all 200ms ease-out;
  }

  &--destructive {
    transition: none;

    &:active,
    &:focus,
    &:hover {
      background-color: $error-red;
      transition: none;
    }
  }

  &:disabled,
  &.disabled {
    background-color: $ui-primary-color;
    cursor: default;
  }

  &::-moz-focus-inner {
    border: 0;
  }

  &::-moz-focus-inner,
  &:focus,
  &:active {
    outline: 0 !important;
  }

  &.button-primary,
  &.button-alternative,
  &.button-secondary,
  &.button-alternative-2 {
    font-size: 16px;
    line-height: 36px;
    height: auto;
    text-transform: none;
    padding: 4px 16px;
  }

  &.button-alternative {
    color: $inverted-text-color;
    background: $ui-primary-color;

    &:active,
    &:focus,
    &:hover {
      background-color: lighten($ui-primary-color, 4%);
    }
  }

  &.button-alternative-2 {
    background: $ui-base-lighter-color;

    &:active,
    &:focus,
    &:hover {
      background-color: lighten($ui-base-lighter-color, 4%);
    }
  }

  &.button-secondary {
    color: $darker-text-color;
    background: transparent;
    padding: 3px 15px;
    border: 1px solid $ui-primary-color;

    &:active,
    &:focus,
    &:hover {
      border-color: lighten($ui-primary-color, 4%);
      color: lighten($darker-text-color, 4%);
    }

    &:disabled {
      opacity: 0.5;
    }
  }

  &.button--block {
    display: block;
    width: 100%;
  }
}

.column__wrapper {
  display: flex;
  flex: 1 1 auto;
  position: relative;
}

.icon-button {
  display: inline-block;
  padding: 0;
  color: $action-button-color;
  border: 0;
  border-radius: 4px;
  background: transparent;
  cursor: pointer;
  transition: all 100ms ease-in;
  transition-property: background-color, color;

  &:hover,
  &:active,
  &:focus {
    color: lighten($action-button-color, 7%);
    background-color: rgba($action-button-color, 0.15);
    transition: all 200ms ease-out;
    transition-property: background-color, color;
  }

  &:focus {
    background-color: rgba($action-button-color, 0.3);
  }

  &.disabled {
    color: darken($action-button-color, 13%);
    background-color: transparent;
    cursor: default;
  }

  &.active {
    color: $highlight-text-color;
  }

  &::-moz-focus-inner {
    border: 0;
  }

  &::-moz-focus-inner,
  &:focus,
  &:active {
    outline: 0 !important;
  }

  &.inverted {
    color: $lighter-text-color;

    &:hover,
    &:active,
    &:focus {
      color: darken($lighter-text-color, 7%);
      background-color: rgba($lighter-text-color, 0.15);
    }

    &:focus {
      background-color: rgba($lighter-text-color, 0.3);
    }

    &.disabled {
      color: lighten($lighter-text-color, 7%);
      background-color: transparent;
    }

    &.active {
      color: $highlight-text-color;

      &.disabled {
        color: lighten($highlight-text-color, 13%);
      }
    }
  }

  &.overlayed {
    box-sizing: content-box;
    background: rgba($base-overlay-background, 0.6);
    color: rgba($primary-text-color, 0.7);
    border-radius: 4px;
    padding: 2px;

    &:hover {
      background: rgba($base-overlay-background, 0.9);
    }
  }
}

.text-icon-button {
  color: $lighter-text-color;
  border: 0;
  border-radius: 4px;
  background: transparent;
  cursor: pointer;
  font-weight: 600;
  font-size: 11px;
  padding: 0 3px;
  line-height: 27px;
  outline: 0;
  transition: all 100ms ease-in;
  transition-property: background-color, color;

  &:hover,
  &:active,
  &:focus {
    color: darken($lighter-text-color, 7%);
    background-color: rgba($lighter-text-color, 0.15);
    transition: all 200ms ease-out;
    transition-property: background-color, color;
  }

  &:focus {
    background-color: rgba($lighter-text-color, 0.3);
  }

  &.disabled {
    color: lighten($lighter-text-color, 20%);
    background-color: transparent;
    cursor: default;
  }

  &.active {
    color: $highlight-text-color;
  }

  &::-moz-focus-inner {
    border: 0;
  }

  &::-moz-focus-inner,
  &:focus,
  &:active {
    outline: 0 !important;
  }
}

.dropdown-menu {
  position: absolute;
}

.invisible {
  font-size: 0;
  line-height: 0;
  display: inline-block;
  width: 0;
  height: 0;
  position: absolute;

  img,
  svg {
    margin: 0 !important;
    border: 0 !important;
    padding: 0 !important;
    width: 0 !important;
    height: 0 !important;
  }
}

.ellipsis {
  &::after {
    content: "…";
  }
}

.compose-form {
  padding: 10px;

  &__sensitive-button {
    padding: 10px;
    padding-top: 0;

    font-size: 14px;
    font-weight: 500;

    &.active {
      color: $highlight-text-color;
    }

    input[type=checkbox] {
      display: none;
    }

    .checkbox {
      display: inline-block;
      position: relative;
      border: 1px solid $ui-primary-color;
      box-sizing: border-box;
      width: 18px;
      height: 18px;
      flex: 0 0 auto;
      margin-right: 10px;
      top: -1px;
      border-radius: 4px;
      vertical-align: middle;

      &.active {
        border-color: $highlight-text-color;
        background: $highlight-text-color;
      }
    }
  }

  .compose-form__warning {
    color: $inverted-text-color;
    margin-bottom: 10px;
    background: $ui-primary-color;
    box-shadow: 0 2px 6px rgba($base-shadow-color, 0.3);
    padding: 8px 10px;
    border-radius: 4px;
    font-size: 13px;
    font-weight: 400;

    strong {
      color: $inverted-text-color;
      font-weight: 500;

      @each $lang in $cjk-langs {
        &:lang(#{$lang}) {
          font-weight: 700;
        }
      }
    }

    a {
      color: $lighter-text-color;
      font-weight: 500;
      text-decoration: underline;

      &:hover,
      &:active,
      &:focus {
        text-decoration: none;
      }
    }
  }

  .emoji-picker-dropdown {
    position: absolute;
    top: 5px;
    right: 5px;
  }

  .compose-form__autosuggest-wrapper {
    position: relative;
  }

  .autosuggest-textarea,
  .autosuggest-input,
  .spoiler-input {
    position: relative;
  }

  .spoiler-input {
    height: 0;
    transform-origin: bottom;
    opacity: 0;

    &.spoiler-input--visible {
      height: 36px;
      margin-bottom: 11px;
      opacity: 1;
    }
  }

  .autosuggest-textarea__textarea,
  .spoiler-input__input {
    display: block;
    box-sizing: border-box;
    width: 100%;
    margin: 0;
    color: $inverted-text-color;
    background: $simple-background-color;
    padding: 10px;
    font-family: inherit;
    font-size: 14px;
    resize: vertical;
    border: 0;
    outline: 0;

    &::placeholder {
      color: $dark-text-color;
    }

    &:focus {
      outline: 0;
    }

    @media screen and (max-width: 600px) {
      font-size: 16px;
    }
  }

  .spoiler-input__input {
    border-radius: 4px;
  }

  .autosuggest-textarea__textarea {
    min-height: 100px;
    border-radius: 4px 4px 0 0;
    padding-bottom: 0;
    padding-right: 10px + 22px;
    resize: none;
    scrollbar-color: initial;

    &::-webkit-scrollbar {
      all: unset;
    }

    @media screen and (max-width: 600px) {
      height: 100px !important; // prevent auto-resize textarea
      resize: vertical;
    }
  }

  .autosuggest-textarea__suggestions-wrapper {
    position: relative;
    height: 0;
  }

  .autosuggest-textarea__suggestions {
    box-sizing: border-box;
    display: none;
    position: absolute;
    top: 100%;
    width: 100%;
    z-index: 99;
    box-shadow: 4px 4px 6px rgba($base-shadow-color, 0.4);
    background: $ui-secondary-color;
    border-radius: 0 0 4px 4px;
    color: $inverted-text-color;
    font-size: 14px;
    padding: 6px;

    &.autosuggest-textarea__suggestions--visible {
      display: block;
    }
  }

  .autosuggest-textarea__suggestions__item {
    padding: 10px;
    cursor: pointer;
    border-radius: 4px;

    &:hover,
    &:focus,
    &:active,
    &.selected {
      background: darken($ui-secondary-color, 10%);
    }
  }

  .autosuggest-account,
  .autosuggest-emoji,
  .autosuggest-hashtag {
    display: flex;
    flex-direction: row;
    align-items: center;
    justify-content: flex-start;
    line-height: 18px;
    font-size: 14px;
  }

  .autosuggest-hashtag {
    justify-content: space-between;

    &__name {
      flex: 1 1 auto;
      overflow: hidden;
      text-overflow: ellipsis;
      white-space: nowrap;
    }

    strong {
      font-weight: 500;
    }

    &__uses {
      flex: 0 0 auto;
      text-align: right;
      overflow: hidden;
      text-overflow: ellipsis;
      white-space: nowrap;
    }
  }

  .autosuggest-account-icon,
  .autosuggest-emoji img {
    display: block;
    margin-right: 8px;
    width: 16px;
    height: 16px;
  }

  .autosuggest-account .display-name__account {
    color: $lighter-text-color;
  }

  .compose-form__modifiers {
    color: $inverted-text-color;
    font-family: inherit;
    font-size: 14px;
    background: $simple-background-color;

    .compose-form__upload-wrapper {
      overflow: hidden;
    }

    .compose-form__uploads-wrapper {
      display: flex;
      flex-direction: row;
      padding: 5px;
      flex-wrap: wrap;
    }

    .compose-form__upload {
      flex: 1 1 0;
      min-width: 40%;
      margin: 5px;

      &__actions {
        background: linear-gradient(180deg, rgba($base-shadow-color, 0.8) 0, rgba($base-shadow-color, 0.35) 80%, transparent);
        display: flex;
        align-items: flex-start;
        justify-content: space-between;
        opacity: 0;
        transition: opacity .1s ease;

        .icon-button {
          flex: 0 1 auto;
          color: $secondary-text-color;
          font-size: 14px;
          font-weight: 500;
          padding: 10px;
          font-family: inherit;

          &:hover,
          &:focus,
          &:active {
            color: lighten($secondary-text-color, 7%);
          }
        }

        &.active {
          opacity: 1;
        }
      }

      &-description {
        position: absolute;
        z-index: 2;
        bottom: 0;
        left: 0;
        right: 0;
        box-sizing: border-box;
        background: linear-gradient(0deg, rgba($base-shadow-color, 0.8) 0, rgba($base-shadow-color, 0.35) 80%, transparent);
        padding: 10px;
        opacity: 0;
        transition: opacity .1s ease;

        textarea {
          background: transparent;
          color: $secondary-text-color;
          border: 0;
          padding: 0;
          margin: 0;
          width: 100%;
          font-family: inherit;
          font-size: 14px;
          font-weight: 500;

          &:focus {
            color: $white;
          }

          &::placeholder {
            opacity: 0.75;
            color: $secondary-text-color;
          }
        }

        &.active {
          opacity: 1;
        }
      }
    }

    .compose-form__upload-thumbnail {
      border-radius: 4px;
      background-color: $base-shadow-color;
      background-position: center;
      background-size: cover;
      background-repeat: no-repeat;
      height: 140px;
      width: 100%;
      overflow: hidden;
    }
  }

  .compose-form__buttons-wrapper {
    padding: 10px;
    background: darken($simple-background-color, 8%);
    border-radius: 0 0 4px 4px;
    display: flex;
    justify-content: space-between;
    flex: 0 0 auto;

    .compose-form__buttons {
      display: flex;

      .compose-form__upload-button-icon {
        line-height: 27px;
      }

      .compose-form__sensitive-button {
        display: none;

        &.compose-form__sensitive-button--visible {
          display: block;
        }

        .compose-form__sensitive-button__icon {
          line-height: 27px;
        }
      }
    }

    .icon-button,
    .text-icon-button {
      box-sizing: content-box;
      padding: 0 3px;
    }

    .character-counter__wrapper {
      align-self: center;
      margin-right: 4px;
    }
  }

  .compose-form__publish {
    display: flex;
    justify-content: flex-end;
    min-width: 0;
    flex: 0 0 auto;

    .compose-form__publish-button-wrapper {
      overflow: hidden;
      padding-top: 10px;
    }
  }
}

.character-counter {
  cursor: default;
  font-family: $font-sans-serif, sans-serif;
  font-size: 14px;
  font-weight: 600;
  color: $lighter-text-color;

  &.character-counter--over {
    color: $warning-red;
  }
}

.no-reduce-motion .spoiler-input {
  transition: height 0.4s ease, opacity 0.4s ease;
}

.emojione {
  font-size: inherit;
  vertical-align: middle;
  object-fit: contain;
  margin: -.2ex .15em .2ex;
  width: 16px;
  height: 16px;

  img {
    width: auto;
  }
}

.reply-indicator {
  border-radius: 4px;
  margin-bottom: 10px;
  background: $ui-primary-color;
  padding: 10px;
  min-height: 23px;
  overflow-y: auto;
  flex: 0 2 auto;
}

.reply-indicator__header {
  margin-bottom: 5px;
  overflow: hidden;
}

.reply-indicator__cancel {
  float: right;
  line-height: 24px;
}

.reply-indicator__display-name {
  color: $inverted-text-color;
  display: block;
  max-width: 100%;
  line-height: 24px;
  overflow: hidden;
  padding-right: 25px;
  text-decoration: none;
}

.reply-indicator__display-avatar {
  float: left;
  margin-right: 5px;
}

.status__content--with-action {
  cursor: pointer;
}

.status__content,
.reply-indicator__content {
  position: relative;
  font-size: 15px;
  line-height: 20px;
  word-wrap: break-word;
  font-weight: 400;
  overflow: hidden;
  text-overflow: ellipsis;
  padding-top: 2px;
  color: $primary-text-color;

  &:focus {
    outline: 0;
  }

  &.status__content--with-spoiler {
    white-space: normal;

    .status__content__text {
      white-space: pre-wrap;
    }
  }

  .emojione {
    width: 20px;
    height: 20px;
    margin: -3px 0 0;
  }

  p {
    margin-bottom: 20px;
    white-space: pre-wrap;

    &:last-child {
      margin-bottom: 0;
    }
  }

  a {
    color: $secondary-text-color;
    text-decoration: none;

    &:hover {
      text-decoration: underline;

      .fa {
        color: lighten($dark-text-color, 7%);
      }
    }

    &.mention {
      &:hover {
        text-decoration: none;

        span {
          text-decoration: underline;
        }
      }
    }

    .fa {
      color: $dark-text-color;
    }
  }

  a.unhandled-link {
    color: lighten($ui-highlight-color, 8%);
  }

  .status__content__spoiler-link {
    background: $action-button-color;

    &:hover {
      background: lighten($action-button-color, 7%);
      text-decoration: none;
    }

    &::-moz-focus-inner {
      border: 0;
    }

    &::-moz-focus-inner,
    &:focus,
    &:active {
      outline: 0 !important;
    }
  }

  .status__content__text {
    display: none;

    &.status__content__text--visible {
      display: block;
    }
  }
}

.status__content.status__content--collapsed {
  max-height: 20px * 15; // 15 lines is roughly above 500 characters
}

.status__content__read-more-button {
  display: block;
  font-size: 15px;
  line-height: 20px;
  color: lighten($ui-highlight-color, 8%);
  border: 0;
  background: transparent;
  padding: 0;
  padding-top: 8px;

  &:hover,
  &:active {
    text-decoration: underline;
  }
}

.status__content__spoiler-link {
  display: inline-block;
  border-radius: 2px;
  background: transparent;
  border: 0;
  color: $inverted-text-color;
  font-weight: 700;
  font-size: 11px;
  padding: 0 6px;
  text-transform: uppercase;
  line-height: 20px;
  cursor: pointer;
  vertical-align: middle;
}

.status__wrapper--filtered {
  color: $dark-text-color;
  border: 0;
  font-size: inherit;
  text-align: center;
  line-height: inherit;
  margin: 0;
  padding: 15px;
  box-sizing: border-box;
  width: 100%;
  clear: both;
  border-bottom: 1px solid lighten($ui-base-color, 8%);
}

.status__prepend-icon-wrapper {
  left: -26px;
  position: absolute;
}

.focusable {
  &:focus {
    outline: 0;
    background: lighten($ui-base-color, 4%);

    .status.status-direct {
      background: lighten($ui-base-color, 12%);

      &.muted {
        background: transparent;
      }
    }

    .detailed-status,
    .detailed-status__action-bar {
      background: lighten($ui-base-color, 8%);
    }
  }
}

.status {
  padding: 8px 10px;
  padding-left: 68px;
  position: relative;
  min-height: 54px;
  border-bottom: 1px solid lighten($ui-base-color, 8%);
  cursor: default;

  @supports (-ms-overflow-style: -ms-autohiding-scrollbar) {
    // Add margin to avoid Edge auto-hiding scrollbar appearing over content.
    // On Edge 16 this is 16px and Edge <=15 it's 12px, so aim for 16px.
    padding-right: 26px; // 10px + 16px
  }

  @keyframes fade {
    0% { opacity: 0; }
    100% { opacity: 1; }
  }

  opacity: 1;
  animation: fade 150ms linear;

  .video-player,
  .audio-player {
    margin-top: 8px;
  }

  &.status-direct:not(.read) {
    background: lighten($ui-base-color, 8%);
    border-bottom-color: lighten($ui-base-color, 12%);
  }

  &.light {
    .status__relative-time {
      color: $light-text-color;
    }

    .status__display-name {
      color: $inverted-text-color;
    }

    .display-name {
      strong {
        color: $inverted-text-color;
      }

      span {
        color: $light-text-color;
      }
    }

    .status__content {
      color: $inverted-text-color;

      a {
        color: $highlight-text-color;
      }

      a.status__content__spoiler-link {
        color: $primary-text-color;
        background: $ui-primary-color;

        &:hover {
          background: lighten($ui-primary-color, 8%);
        }
      }
    }
  }
}

.notification-favourite {
  .status.status-direct {
    background: transparent;

    .icon-button.disabled {
      color: lighten($action-button-color, 13%);
    }
  }
}

.status__relative-time,
.notification__relative_time {
  color: $dark-text-color;
  float: right;
  font-size: 14px;
}

.status__display-name {
  color: $dark-text-color;
}

.status__info .status__display-name {
  display: block;
  max-width: 100%;
  padding-right: 25px;
}

.status__info {
  font-size: 15px;
}

.status-check-box {
  border-bottom: 1px solid $ui-secondary-color;
  display: flex;

  .status-check-box__status {
    margin: 10px 0 10px 10px;
    flex: 1;

    .media-gallery {
      max-width: 250px;
    }

    .status__content {
      padding: 0;
      white-space: normal;
    }

    .video-player,
    .audio-player {
      margin-top: 8px;
      max-width: 250px;
    }

    .media-gallery__item-thumbnail {
      cursor: default;
    }
  }
}

.status-check-box-toggle {
  align-items: center;
  display: flex;
  flex: 0 0 auto;
  justify-content: center;
  padding: 10px;
}

.status__prepend {
  margin-left: 68px;
  color: $dark-text-color;
  padding: 8px 0;
  padding-bottom: 2px;
  font-size: 14px;
  position: relative;

  .status__display-name strong {
    color: $dark-text-color;
  }

  > span {
    display: block;
    overflow: hidden;
    text-overflow: ellipsis;
  }
}

.status__action-bar {
  align-items: center;
  display: flex;
  margin-top: 8px;

  &__counter {
    display: inline-flex;
    margin-right: 11px;
    align-items: center;

    .status__action-bar-button {
      margin-right: 4px;
    }

    &__label {
      display: inline-block;
      width: 14px;
      font-size: 12px;
      font-weight: 500;
      color: $action-button-color;
    }
  }
}

.status__action-bar-button {
  margin-right: 18px;
}

.status__action-bar-dropdown {
  height: 23.15px;
  width: 23.15px;
}

.detailed-status__action-bar-dropdown {
  flex: 1 1 auto;
  display: flex;
  align-items: center;
  justify-content: center;
  position: relative;
}

.detailed-status {
  background: lighten($ui-base-color, 4%);
  padding: 14px 10px;

  &--flex {
    display: flex;
    flex-wrap: wrap;
    justify-content: space-between;
    align-items: flex-start;

    .status__content,
    .detailed-status__meta {
      flex: 100%;
    }
  }

  .status__content {
    font-size: 19px;
    line-height: 24px;

    .emojione {
      width: 24px;
      height: 24px;
      margin: -1px 0 0;
    }

    .status__content__spoiler-link {
      line-height: 24px;
      margin: -1px 0 0;
    }
  }

  .video-player,
  .audio-player {
    margin-top: 8px;
  }
}

.detailed-status__meta {
  margin-top: 15px;
  color: $dark-text-color;
  font-size: 14px;
  line-height: 18px;
}

.detailed-status__action-bar {
  background: lighten($ui-base-color, 4%);
  border-top: 1px solid lighten($ui-base-color, 8%);
  border-bottom: 1px solid lighten($ui-base-color, 8%);
  display: flex;
  flex-direction: row;
  padding: 10px 0;
}

.detailed-status__link {
  color: inherit;
  text-decoration: none;
}

.detailed-status__favorites,
.detailed-status__reblogs {
  display: inline-block;
  font-weight: 500;
  font-size: 12px;
  margin-left: 6px;
}

.reply-indicator__content {
  color: $inverted-text-color;
  font-size: 14px;

  a {
    color: $lighter-text-color;
  }
}

.domain {
  padding: 10px;
  border-bottom: 1px solid lighten($ui-base-color, 8%);

  .domain__domain-name {
    flex: 1 1 auto;
    display: block;
    color: $primary-text-color;
    text-decoration: none;
    font-size: 14px;
    font-weight: 500;
  }
}

.domain__wrapper {
  display: flex;
}

.domain_buttons {
  height: 18px;
  padding: 10px;
  white-space: nowrap;
}

.account {
  padding: 10px;
  border-bottom: 1px solid lighten($ui-base-color, 8%);

  &.compact {
    padding: 0;
    border-bottom: 0;

    .account__avatar-wrapper {
      margin-left: 0;
    }
  }

  .account__display-name {
    flex: 1 1 auto;
    display: block;
    color: $darker-text-color;
    overflow: hidden;
    text-decoration: none;
    font-size: 14px;
  }
}

.account__wrapper {
  display: flex;
}

.account__avatar-wrapper {
  float: left;
  margin-left: 12px;
  margin-right: 12px;
}

.account__avatar {
  @include avatar-radius;
  position: relative;

  &-inline {
    display: inline-block;
    vertical-align: middle;
    margin-right: 5px;
  }

  &-composite {
    @include avatar-radius;
    border-radius: 50%;
    overflow: hidden;
    position: relative;
    cursor: default;

    & > div {
      float: left;
      position: relative;
      box-sizing: border-box;
    }

    &__label {
      display: block;
      position: absolute;
      top: 50%;
      left: 50%;
      transform: translate(-50%, -50%);
      color: $primary-text-color;
      text-shadow: 1px 1px 2px $base-shadow-color;
      font-weight: 700;
      font-size: 15px;
    }
  }
}

a .account__avatar {
  cursor: pointer;
}

.account__avatar-overlay {
  @include avatar-size(48px);

  &-base {
    @include avatar-radius;
    @include avatar-size(36px);
  }

  &-overlay {
    @include avatar-radius;
    @include avatar-size(24px);

    position: absolute;
    bottom: 0;
    right: 0;
    z-index: 1;
  }
}

.account__relationship {
  height: 18px;
  padding: 10px;
  white-space: nowrap;
}

.account__disclaimer {
  padding: 10px;
  border-top: 1px solid lighten($ui-base-color, 8%);
  color: $dark-text-color;

  strong {
    font-weight: 500;

    @each $lang in $cjk-langs {
      &:lang(#{$lang}) {
        font-weight: 700;
      }
    }
  }

  a {
    font-weight: 500;
    color: inherit;
    text-decoration: underline;

    &:hover,
    &:focus,
    &:active {
      text-decoration: none;
    }
  }
}

.account__action-bar {
  border-top: 1px solid lighten($ui-base-color, 8%);
  border-bottom: 1px solid lighten($ui-base-color, 8%);
  line-height: 36px;
  overflow: hidden;
  flex: 0 0 auto;
  display: flex;
}

.account__action-bar-dropdown {
  padding: 10px;

  .icon-button {
    vertical-align: middle;
  }

  .dropdown--active {
    .dropdown__content.dropdown__right {
      left: 6px;
      right: initial;
    }

    &::after {
      bottom: initial;
      margin-left: 11px;
      margin-top: -7px;
      right: initial;
    }
  }
}

.account__action-bar-links {
  display: flex;
  flex: 1 1 auto;
  line-height: 18px;
  text-align: center;
}

.account__action-bar__tab {
  text-decoration: none;
  overflow: hidden;
  flex: 0 1 100%;
  border-right: 1px solid lighten($ui-base-color, 8%);
  padding: 10px 0;
  border-bottom: 4px solid transparent;

  &.active {
    border-bottom: 4px solid $ui-highlight-color;
  }

  & > span {
    display: block;
    text-transform: uppercase;
    font-size: 11px;
    color: $darker-text-color;
  }

  strong {
    display: block;
    font-size: 15px;
    font-weight: 500;
    color: $primary-text-color;

    @each $lang in $cjk-langs {
      &:lang(#{$lang}) {
        font-weight: 700;
      }
    }
  }
}

.account-authorize {
  padding: 14px 10px;

  .detailed-status__display-name {
    display: block;
    margin-bottom: 15px;
    overflow: hidden;
  }
}

.account-authorize__avatar {
  float: left;
  margin-right: 10px;
}

.status__display-name,
.status__relative-time,
.detailed-status__display-name,
.detailed-status__datetime,
.detailed-status__application,
.account__display-name {
  text-decoration: none;
}

.status__display-name,
.account__display-name {
  strong {
    color: $primary-text-color;
  }
}

.muted {
  .emojione {
    opacity: 0.5;
  }
}

.status__display-name,
.reply-indicator__display-name,
.detailed-status__display-name,
a.account__display-name {
  &:hover strong {
    text-decoration: underline;
  }
}

.account__display-name strong {
  display: block;
  overflow: hidden;
  text-overflow: ellipsis;
}

.detailed-status__application,
.detailed-status__datetime {
  color: inherit;
}

.detailed-status .button.logo-button {
  margin-bottom: 15px;
}

.detailed-status__display-name {
  color: $secondary-text-color;
  display: block;
  line-height: 24px;
  margin-bottom: 15px;
  overflow: hidden;

  strong,
  span {
    display: block;
    text-overflow: ellipsis;
    overflow: hidden;
  }

  strong {
    font-size: 16px;
    color: $primary-text-color;
  }
}

.detailed-status__display-avatar {
  float: left;
  margin-right: 10px;
}

.status__avatar {
  height: 48px;
  left: 10px;
  position: absolute;
  top: 10px;
  width: 48px;
}

.status__expand {
  width: 68px;
  position: absolute;
  left: 0;
  top: 0;
  height: 100%;
  cursor: pointer;
}

.muted {
  .status__content,
  .status__content p,
  .status__content a {
    color: $dark-text-color;
  }

  .status__display-name strong {
    color: $dark-text-color;
  }

  .status__avatar {
    opacity: 0.5;
  }

  a.status__content__spoiler-link {
    background: $ui-base-lighter-color;
    color: $inverted-text-color;

    &:hover {
      background: lighten($ui-base-lighter-color, 7%);
      text-decoration: none;
    }
  }
}

.notification__message {
  margin: 0 10px 0 68px;
  padding: 8px 0 0;
  cursor: default;
  color: $darker-text-color;
  font-size: 15px;
  line-height: 22px;
  position: relative;

  .fa {
    color: $highlight-text-color;
  }

  > span {
    display: inline;
    overflow: hidden;
    text-overflow: ellipsis;
  }
}

.notification__favourite-icon-wrapper {
  left: -26px;
  position: absolute;

  .star-icon {
    color: $gold-star;
  }
}

.star-icon.active {
  color: $gold-star;
}

.notification__display-name {
  color: inherit;
  font-weight: 500;
  text-decoration: none;

  &:hover {
    color: $primary-text-color;
    text-decoration: underline;
  }
}

.notification__relative_time {
  float: right;
}

.display-name {
  display: block;
  max-width: 100%;
  overflow: hidden;
  text-overflow: ellipsis;
  white-space: nowrap;
}

.display-name__html {
  font-weight: 500;
}

.display-name__account {
  font-size: 14px;
}

.status__relative-time,
.detailed-status__datetime {
  &:hover {
    text-decoration: underline;
  }
}

.image-loader {
  position: relative;
  width: 100%;
  height: 100%;
  display: flex;
  align-items: center;
  justify-content: center;
  flex-direction: column;

  .image-loader__preview-canvas {
    max-width: $media-modal-media-max-width;
    max-height: $media-modal-media-max-height;
    background: url('../images/void.png') repeat;
    object-fit: contain;
  }

  .loading-bar {
    position: relative;
  }

  &.image-loader--amorphous .image-loader__preview-canvas {
    display: none;
  }
}

.zoomable-image {
  position: relative;
  width: 100%;
  height: 100%;
  display: flex;
  align-items: center;
  justify-content: center;

  img {
    max-width: $media-modal-media-max-width;
    max-height: $media-modal-media-max-height;
    width: auto;
    height: auto;
    object-fit: contain;
  }
}

.navigation-bar {
  padding: 10px;
  display: flex;
  align-items: center;
  flex-shrink: 0;
  cursor: default;
  color: $darker-text-color;

  strong {
    color: $secondary-text-color;
  }

  a {
    color: inherit;
  }

  .permalink {
    text-decoration: none;
  }

  .navigation-bar__actions {
    position: relative;

    .icon-button.close {
      position: absolute;
      pointer-events: none;
      transform: scale(0, 1) translate(-100%, 0);
      opacity: 0;
    }

    .compose__action-bar .icon-button {
      pointer-events: auto;
      transform: scale(1, 1) translate(0, 0);
      opacity: 1;
    }
  }
}

.navigation-bar__profile {
  flex: 1 1 auto;
  margin-left: 8px;
  line-height: 20px;
  margin-top: -1px;
  overflow: hidden;
}

.navigation-bar__profile-account {
  display: block;
  font-weight: 500;
  overflow: hidden;
  text-overflow: ellipsis;
}

.navigation-bar__profile-edit {
  color: inherit;
  text-decoration: none;
}

.dropdown {
  display: inline-block;
}

.dropdown__content {
  display: none;
  position: absolute;
}

.dropdown-menu__separator {
  border-bottom: 1px solid darken($ui-secondary-color, 8%);
  margin: 5px 7px 6px;
  height: 0;
}

.dropdown-menu {
  background: $ui-secondary-color;
  padding: 4px 0;
  border-radius: 4px;
  box-shadow: 2px 4px 15px rgba($base-shadow-color, 0.4);
  z-index: 9999;

  ul {
    list-style: none;
  }

  &.left {
    transform-origin: 100% 50%;
  }

  &.top {
    transform-origin: 50% 100%;
  }

  &.bottom {
    transform-origin: 50% 0;
  }

  &.right {
    transform-origin: 0 50%;
  }
}

.dropdown-menu__arrow {
  position: absolute;
  width: 0;
  height: 0;
  border: 0 solid transparent;

  &.left {
    right: -5px;
    margin-top: -5px;
    border-width: 5px 0 5px 5px;
    border-left-color: $ui-secondary-color;
  }

  &.top {
    bottom: -5px;
    margin-left: -7px;
    border-width: 5px 7px 0;
    border-top-color: $ui-secondary-color;
  }

  &.bottom {
    top: -5px;
    margin-left: -7px;
    border-width: 0 7px 5px;
    border-bottom-color: $ui-secondary-color;
  }

  &.right {
    left: -5px;
    margin-top: -5px;
    border-width: 5px 5px 5px 0;
    border-right-color: $ui-secondary-color;
  }
}

.dropdown-menu__item {
  a {
    font-size: 13px;
    line-height: 18px;
    display: block;
    padding: 4px 14px;
    box-sizing: border-box;
    text-decoration: none;
    background: $ui-secondary-color;
    color: $inverted-text-color;
    overflow: hidden;
    text-overflow: ellipsis;
    white-space: nowrap;

    &:focus,
    &:hover,
    &:active {
      background: $ui-highlight-color;
      color: $secondary-text-color;
      outline: 0;
    }
  }
}

.dropdown--active .dropdown__content {
  display: block;
  line-height: 18px;
  max-width: 311px;
  right: 0;
  text-align: left;
  z-index: 9999;

  & > ul {
    list-style: none;
    background: $ui-secondary-color;
    padding: 4px 0;
    border-radius: 4px;
    box-shadow: 0 0 15px rgba($base-shadow-color, 0.4);
    min-width: 140px;
    position: relative;
  }

  &.dropdown__right {
    right: 0;
  }

  &.dropdown__left {
    & > ul {
      left: -98px;
    }
  }

  & > ul > li > a {
    font-size: 13px;
    line-height: 18px;
    display: block;
    padding: 4px 14px;
    box-sizing: border-box;
    text-decoration: none;
    background: $ui-secondary-color;
    color: $inverted-text-color;
    overflow: hidden;
    text-overflow: ellipsis;
    white-space: nowrap;

    &:focus {
      outline: 0;
    }

    &:hover {
      background: $ui-highlight-color;
      color: $secondary-text-color;
    }
  }
}

.dropdown__icon {
  vertical-align: middle;
}

.columns-area {
  display: flex;
  flex: 1 1 auto;
  flex-direction: row;
  justify-content: flex-start;
  overflow-x: auto;
  position: relative;

  &.unscrollable {
    overflow-x: hidden;
  }

  &__panels {
    display: flex;
    justify-content: center;
    width: 100%;
    height: 100%;
    min-height: 100vh;

    &__pane {
      height: 100%;
      overflow: hidden;
      pointer-events: none;
      display: flex;
      justify-content: flex-end;
      min-width: 285px;

      &--start {
        justify-content: flex-start;
      }

      &__inner {
        position: fixed;
        width: 285px;
        pointer-events: auto;
        height: 100%;
      }
    }

    &__main {
      box-sizing: border-box;
      width: 100%;
      max-width: 600px;
      flex: 0 0 auto;
      display: flex;
      flex-direction: column;

      @media screen and (min-width: $no-gap-breakpoint) {
        padding: 0 10px;
      }
    }
  }
}

.tabs-bar__wrapper {
  background: darken($ui-base-color, 8%);
  position: sticky;
  top: 0;
  z-index: 2;
  padding-top: 0;

  @media screen and (min-width: $no-gap-breakpoint) {
    padding-top: 10px;
  }

  .tabs-bar {
    margin-bottom: 0;

    @media screen and (min-width: $no-gap-breakpoint) {
      margin-bottom: 10px;
    }
  }
}

.react-swipeable-view-container {
  &,
  .columns-area,
  .drawer,
  .column {
    height: 100%;
  }
}

.react-swipeable-view-container > * {
  display: flex;
  align-items: center;
  justify-content: center;
  height: 100%;
}

.column {
  width: 350px;
  position: relative;
  box-sizing: border-box;
  display: flex;
  flex-direction: column;

  > .scrollable {
    background: $ui-base-color;
  }
}

.ui {
  flex: 0 0 auto;
  display: flex;
  flex-direction: column;
  width: 100%;
  height: 100%;
}

.drawer {
  width: 300px;
  box-sizing: border-box;
  display: flex;
  flex-direction: column;
  overflow-y: hidden;
}

.drawer__tab {
  display: block;
  flex: 1 1 auto;
  padding: 15px 5px 13px;
  color: $darker-text-color;
  text-decoration: none;
  text-align: center;
  font-size: 16px;
  border-bottom: 2px solid transparent;
}

.column,
.drawer {
  flex: 1 1 100%;
  overflow: hidden;
}

@media screen and (min-width: 631px) {
  .columns-area {
    padding: 0;
  }

  .column,
  .drawer {
    flex: 0 0 auto;
    padding: 10px;
    padding-left: 5px;
    padding-right: 5px;

    &:first-child {
      padding-left: 10px;
    }

    &:last-child {
      padding-right: 10px;
    }
  }

  .columns-area > div {
    .column,
    .drawer {
      padding-left: 5px;
      padding-right: 5px;
    }
  }
}

.tabs-bar {
  box-sizing: border-box;
  display: flex;
  background: lighten($ui-base-color, 8%);
  flex: 0 0 auto;
  overflow-y: auto;
}

.tabs-bar__link {
  display: block;
  flex: 1 1 auto;
  padding: 15px 10px;
  padding-bottom: 13px;
  color: $primary-text-color;
  text-decoration: none;
  text-align: center;
  font-size: 14px;
  font-weight: 500;
  border-bottom: 2px solid lighten($ui-base-color, 8%);
  transition: all 50ms linear;
  transition-property: border-bottom, background, color;

  .fa {
    font-weight: 400;
    font-size: 16px;
  }

  &:hover,
  &:focus,
  &:active {
    @media screen and (min-width: 631px) {
      background: lighten($ui-base-color, 14%);
      border-bottom-color: lighten($ui-base-color, 14%);
    }
  }

  &.active {
    border-bottom: 2px solid $highlight-text-color;
    color: $highlight-text-color;
  }

  span {
    margin-left: 5px;
    display: none;
  }
}

@media screen and (min-width: 600px) {
  .tabs-bar__link {
    span {
      display: inline;
    }
  }
}

.columns-area--mobile {
  flex-direction: column;
  width: 100%;
  height: 100%;
  margin: 0 auto;

  .column,
  .drawer {
    width: 100%;
    height: 100%;
    padding: 0;
  }

  .directory__list {
    display: grid;
    grid-gap: 10px;
    grid-template-columns: minmax(0, 50%) minmax(0, 50%);

    @media screen and (max-width: $no-gap-breakpoint) {
      display: block;
    }
  }

  .directory__card {
    margin-bottom: 0;
  }

  .filter-form {
    display: flex;
  }

  .autosuggest-textarea__textarea {
    font-size: 16px;
  }

  .search__input {
    line-height: 18px;
    font-size: 16px;
    padding: 15px;
    padding-right: 30px;
  }

  .search__icon .fa {
    top: 15px;
  }

  .scrollable {
    overflow: visible;

    @supports(display: grid) {
      contain: content;
    }
  }

  @media screen and (min-width: $no-gap-breakpoint) {
    padding: 10px 0;
    padding-top: 0;
  }

  @media screen and (min-width: 630px) {
    .detailed-status {
      padding: 15px;

      .media-gallery,
      .video-player,
      .audio-player {
        margin-top: 15px;
      }
    }

    .account__header__bar {
      padding: 5px 10px;
    }

    .navigation-bar,
    .compose-form {
      padding: 15px;
    }

    .compose-form .compose-form__publish .compose-form__publish-button-wrapper {
      padding-top: 15px;
    }

    .status {
      padding: 15px 15px 15px (48px + 15px * 2);
      min-height: 48px + 2px;

      &__avatar {
        left: 15px;
        top: 17px;
      }

      &__content {
        padding-top: 5px;
      }

      &__prepend {
        margin-left: 48px + 15px * 2;
        padding-top: 15px;
      }

      &__prepend-icon-wrapper {
        left: -32px;
      }

      .media-gallery,
      &__action-bar,
      .video-player,
      .audio-player {
        margin-top: 10px;
      }
    }

    .account {
      padding: 15px 10px;

      &__header__bio {
        margin: 0 -10px;
      }
    }

    .notification {
      &__message {
        margin-left: 48px + 15px * 2;
        padding-top: 15px;
      }

      &__favourite-icon-wrapper {
        left: -32px;
      }

      .status {
        padding-top: 8px;
      }

      .account {
        padding-top: 8px;
      }

      .account__avatar-wrapper {
        margin-left: 17px;
        margin-right: 15px;
      }
    }
  }
}

.floating-action-button {
  position: fixed;
  display: flex;
  justify-content: center;
  align-items: center;
  width: 3.9375rem;
  height: 3.9375rem;
  bottom: 1.3125rem;
  right: 1.3125rem;
  background: darken($ui-highlight-color, 3%);
  color: $white;
  border-radius: 50%;
  font-size: 21px;
  line-height: 21px;
  text-decoration: none;
  box-shadow: 2px 3px 9px rgba($base-shadow-color, 0.4);

  &:hover,
  &:focus,
  &:active {
    background: lighten($ui-highlight-color, 7%);
  }
}

@media screen and (min-width: $no-gap-breakpoint) {
  .tabs-bar {
    width: 100%;
  }

  .react-swipeable-view-container .columns-area--mobile {
    height: calc(100% - 10px) !important;
  }

  .getting-started__wrapper,
  .search {
    margin-bottom: 10px;
  }
}

@media screen and (max-width: 600px + (285px * 1) + (10px * 1)) {
  .columns-area__panels__pane--compositional {
    display: none;
  }
}

@media screen and (min-width: 600px + (285px * 1) + (10px * 1)) {
  .floating-action-button,
  .tabs-bar__link.optional {
    display: none;
  }

  .search-page .search {
    display: none;
  }
}

@media screen and (max-width: 600px + (285px * 2) + (10px * 2)) {
  .columns-area__panels__pane--navigational {
    display: none;
  }
}

@media screen and (min-width: 600px + (285px * 2) + (10px * 2)) {
  .tabs-bar {
    display: none;
  }
}

.icon-with-badge {
  position: relative;

  &__badge {
    position: absolute;
    left: 9px;
    top: -13px;
    background: $ui-highlight-color;
    border: 2px solid lighten($ui-base-color, 8%);
    padding: 1px 6px;
    border-radius: 6px;
    font-size: 10px;
    font-weight: 500;
    line-height: 14px;
    color: $primary-text-color;
  }
}

.column-link--transparent .icon-with-badge__badge {
  border-color: darken($ui-base-color, 8%);
}

.compose-panel {
  width: 285px;
  margin-top: 10px;
  display: flex;
  flex-direction: column;
  height: calc(100% - 10px);
  overflow-y: hidden;

  .navigation-bar {
    padding-top: 20px;
    padding-bottom: 20px;
    flex: 0 1 48px;
    min-height: 20px;
  }

  .flex-spacer {
    background: transparent;
  }

  .compose-form {
    flex: 1;
    overflow-y: hidden;
    display: flex;
    flex-direction: column;
    min-height: 310px;
    padding-bottom: 71px;
    margin-bottom: -71px;
  }

  .compose-form__autosuggest-wrapper {
    overflow-y: auto;
    background-color: $white;
    border-radius: 4px 4px 0 0;
    flex: 0 1 auto;
  }

  .autosuggest-textarea__textarea {
    overflow-y: hidden;
  }

  .compose-form__upload-thumbnail {
    height: 80px;
  }
}

.navigation-panel {
  margin-top: 10px;
  margin-bottom: 10px;
  height: calc(100% - 20px);
  overflow-y: auto;
  display: flex;
  flex-direction: column;

  & > a {
    flex: 0 0 auto;
  }

  hr {
    flex: 0 0 auto;
    border: 0;
    background: transparent;
    border-top: 1px solid lighten($ui-base-color, 4%);
    margin: 10px 0;
  }

  .flex-spacer {
    background: transparent;
  }
}

.drawer__pager {
  box-sizing: border-box;
  padding: 0;
  flex-grow: 1;
  position: relative;
  overflow: hidden;
  display: flex;
}

.drawer__inner {
  position: absolute;
  top: 0;
  left: 0;
  background: lighten($ui-base-color, 13%);
  box-sizing: border-box;
  padding: 0;
  display: flex;
  flex-direction: column;
  overflow: hidden;
  overflow-y: auto;
  width: 100%;
  height: 100%;

  &.darker {
    background: $ui-base-color;
  }
}

.drawer__inner__mastodon {
  background: lighten($ui-base-color, 13%) url('data:image/svg+xml;utf8,<svg xmlns="http://www.w3.org/2000/svg" viewBox="0 0 234.80078 31.757813" width="234.80078" height="31.757812"><path d="M19.599609 0c-1.05 0-2.10039.375-2.90039 1.125L0 16.925781v14.832031h234.80078V17.025391l-16.5-15.900391c-1.6-1.5-4.20078-1.5-5.80078 0l-13.80078 13.099609c-1.6 1.5-4.19883 1.5-5.79883 0L179.09961 1.125c-1.6-1.5-4.19883-1.5-5.79883 0L159.5 14.224609c-1.6 1.5-4.20078 1.5-5.80078 0L139.90039 1.125c-1.6-1.5-4.20078-1.5-5.80078 0l-13.79883 13.099609c-1.6 1.5-4.20078 1.5-5.80078 0L100.69922 1.125c-1.600001-1.5-4.198829-1.5-5.798829 0l-13.59961 13.099609c-1.6 1.5-4.200781 1.5-5.800781 0L61.699219 1.125c-1.6-1.5-4.198828-1.5-5.798828 0L42.099609 14.224609c-1.6 1.5-4.198828 1.5-5.798828 0L22.5 1.125C21.7.375 20.649609 0 19.599609 0z" fill="#{hex-color($ui-base-color)}"/></svg>') no-repeat bottom / 100% auto;
  flex: 1;
  min-height: 47px;
  display: none;

  > img {
    display: block;
    object-fit: contain;
    object-position: bottom left;
    width: 100%;
    height: 100%;
    pointer-events: none;
    user-drag: none;
    user-select: none;
  }

  @media screen and (min-height: 640px) {
    display: block;
  }
}

.pseudo-drawer {
  background: lighten($ui-base-color, 13%);
  font-size: 13px;
  text-align: left;
}

.drawer__header {
  flex: 0 0 auto;
  font-size: 16px;
  background: lighten($ui-base-color, 8%);
  margin-bottom: 10px;
  display: flex;
  flex-direction: row;

  a {
    transition: background 100ms ease-in;

    &:hover {
      background: lighten($ui-base-color, 3%);
      transition: background 200ms ease-out;
    }
  }
}

.scrollable {
  overflow-y: scroll;
  overflow-x: hidden;
  flex: 1 1 auto;
  -webkit-overflow-scrolling: touch;
  will-change: transform; // improves perf in mobile Chrome

  &.optionally-scrollable {
    overflow-y: auto;
  }

  @supports(display: grid) { // hack to fix Chrome <57
    contain: strict;
  }

  &--flex {
    display: flex;
    flex-direction: column;
  }

  &__append {
    flex: 1 1 auto;
    position: relative;
    min-height: 120px;
  }
}

.scrollable.fullscreen {
  @supports(display: grid) { // hack to fix Chrome <57
    contain: none;
  }
}

.column-back-button {
  box-sizing: border-box;
  width: 100%;
  background: lighten($ui-base-color, 4%);
  color: $highlight-text-color;
  cursor: pointer;
  flex: 0 0 auto;
  font-size: 16px;
  line-height: inherit;
  border: 0;
  text-align: unset;
  padding: 15px;
  margin: 0;
  z-index: 3;
  outline: 0;

  &:hover {
    text-decoration: underline;
  }
}

.column-header__back-button {
  background: lighten($ui-base-color, 4%);
  border: 0;
  font-family: inherit;
  color: $highlight-text-color;
  cursor: pointer;
  white-space: nowrap;
  font-size: 16px;
  padding: 0 5px 0 0;
  z-index: 3;

  &:hover {
    text-decoration: underline;
  }

  &:last-child {
    padding: 0 15px 0 0;
  }
}

.column-back-button__icon {
  display: inline-block;
  margin-right: 5px;
}

.column-back-button--slim {
  position: relative;
}

.column-back-button--slim-button {
  cursor: pointer;
  flex: 0 0 auto;
  font-size: 16px;
  padding: 15px;
  position: absolute;
  right: 0;
  top: -48px;
}

.react-toggle {
  display: inline-block;
  position: relative;
  cursor: pointer;
  background-color: transparent;
  border: 0;
  padding: 0;
  user-select: none;
  -webkit-tap-highlight-color: rgba($base-overlay-background, 0);
  -webkit-tap-highlight-color: transparent;
}

.react-toggle-screenreader-only {
  border: 0;
  clip: rect(0 0 0 0);
  height: 1px;
  margin: -1px;
  overflow: hidden;
  padding: 0;
  position: absolute;
  width: 1px;
}

.react-toggle--disabled {
  cursor: not-allowed;
  opacity: 0.5;
  transition: opacity 0.25s;
}

.react-toggle-track {
  width: 50px;
  height: 24px;
  padding: 0;
  border-radius: 30px;
  background-color: $ui-base-color;
  transition: background-color 0.2s ease;
}

.react-toggle:hover:not(.react-toggle--disabled) .react-toggle-track {
  background-color: darken($ui-base-color, 10%);
}

.react-toggle--checked .react-toggle-track {
  background-color: $ui-highlight-color;
}

.react-toggle--checked:hover:not(.react-toggle--disabled) .react-toggle-track {
  background-color: lighten($ui-highlight-color, 10%);
}

.react-toggle-track-check {
  position: absolute;
  width: 14px;
  height: 10px;
  top: 0;
  bottom: 0;
  margin-top: auto;
  margin-bottom: auto;
  line-height: 0;
  left: 8px;
  opacity: 0;
  transition: opacity 0.25s ease;
}

.react-toggle--checked .react-toggle-track-check {
  opacity: 1;
  transition: opacity 0.25s ease;
}

.react-toggle-track-x {
  position: absolute;
  width: 10px;
  height: 10px;
  top: 0;
  bottom: 0;
  margin-top: auto;
  margin-bottom: auto;
  line-height: 0;
  right: 10px;
  opacity: 1;
  transition: opacity 0.25s ease;
}

.react-toggle--checked .react-toggle-track-x {
  opacity: 0;
}

.react-toggle-thumb {
  position: absolute;
  top: 1px;
  left: 1px;
  width: 22px;
  height: 22px;
  border: 1px solid $ui-base-color;
  border-radius: 50%;
  background-color: darken($simple-background-color, 2%);
  box-sizing: border-box;
  transition: all 0.25s ease;
  transition-property: border-color, left;
}

.react-toggle--checked .react-toggle-thumb {
  left: 27px;
  border-color: $ui-highlight-color;
}

.column-link {
  background: lighten($ui-base-color, 8%);
  color: $primary-text-color;
  display: block;
  font-size: 16px;
  padding: 15px;
  text-decoration: none;

  &:hover,
  &:focus,
  &:active {
    background: lighten($ui-base-color, 11%);
  }

  &:focus {
    outline: 0;
  }

  &--transparent {
    background: transparent;
    color: $ui-secondary-color;

    &:hover,
    &:focus,
    &:active {
      background: transparent;
      color: $primary-text-color;
    }

    &.active {
      color: $ui-highlight-color;
    }
  }
}

.column-link__icon {
  display: inline-block;
  margin-right: 5px;
}

.column-link__badge {
  display: inline-block;
  border-radius: 4px;
  font-size: 12px;
  line-height: 19px;
  font-weight: 500;
  background: $ui-base-color;
  padding: 4px 8px;
  margin: -6px 10px;
}

.column-subheading {
  background: $ui-base-color;
  color: $dark-text-color;
  padding: 8px 20px;
  font-size: 12px;
  font-weight: 500;
  text-transform: uppercase;
  cursor: default;
}

.getting-started__wrapper,
.getting-started,
.flex-spacer {
  background: $ui-base-color;
}

.getting-started__wrapper {
  flex: 0 0 auto;
}

.flex-spacer {
  flex: 1 1 auto;
}

.getting-started {
  color: $dark-text-color;
  overflow: auto;

  &__footer {
    flex: 0 0 auto;
    padding: 10px;
    padding-top: 20px;

    ul {
      margin-bottom: 10px;
    }

    ul li {
      display: inline;
    }

    p {
      color: $dark-text-color;
      font-size: 13px;
      margin-bottom: 20px;

      a {
        color: $dark-text-color;
        text-decoration: underline;
      }
    }

    a {
      text-decoration: none;
      color: $darker-text-color;

      &:hover,
      &:focus,
      &:active {
        text-decoration: underline;
      }
    }
  }

  &__trends {
    flex: 0 1 auto;
    opacity: 1;
    animation: fade 150ms linear;
    margin-top: 10px;

    h4 {
      font-size: 12px;
      text-transform: uppercase;
      color: $darker-text-color;
      padding: 10px;
      font-weight: 500;
      border-bottom: 1px solid lighten($ui-base-color, 8%);
    }

    @media screen and (max-height: 810px) {
      .trends__item:nth-child(3) {
        display: none;
      }
    }

    @media screen and (max-height: 720px) {
      .trends__item:nth-child(2) {
        display: none;
      }
    }

    @media screen and (max-height: 670px) {
      display: none;
    }

    .trends__item {
      border-bottom: 0;
      padding: 10px;

      &__current {
        color: $darker-text-color;
      }
    }
  }
}

.keyboard-shortcuts {
  padding: 8px 0 0;
  overflow: hidden;

  thead {
    position: absolute;
    left: -9999px;
  }

  td {
    padding: 0 10px 8px;
  }

  kbd {
    display: inline-block;
    padding: 3px 5px;
    background-color: lighten($ui-base-color, 8%);
    border: 1px solid darken($ui-base-color, 4%);
  }
}

.setting-text {
  display: block;
  box-sizing: border-box;
  width: 100%;
  margin: 0;
  color: $inverted-text-color;
  background: $simple-background-color;
  padding: 10px;
  font-family: inherit;
  font-size: 14px;
  resize: vertical;
  border: 0;
  outline: 0;
  border-radius: 4px;

  &:focus {
    outline: 0;
  }

  @media screen and (max-width: 600px) {
    font-size: 16px;
  }
}

.no-reduce-motion button.icon-button i.fa-retweet {
  background-position: 0 0;
  height: 19px;
  transition: background-position 0.9s steps(10);
  transition-duration: 0s;
  vertical-align: middle;
  width: 22px;

  &::before {
    display: none !important;
  }

}

.no-reduce-motion button.icon-button.active i.fa-retweet {
  transition-duration: 0.9s;
  background-position: 0 100%;
}

.reduce-motion button.icon-button i.fa-retweet {
  color: $action-button-color;
  transition: color 100ms ease-in;
}

.reduce-motion button.icon-button.active i.fa-retweet {
  color: $highlight-text-color;
}

.status-card {
  display: flex;
  font-size: 14px;
  border: 1px solid lighten($ui-base-color, 8%);
  border-radius: 4px;
  color: $dark-text-color;
  margin-top: 14px;
  text-decoration: none;
  overflow: hidden;

  &__actions {
    bottom: 0;
    left: 0;
    position: absolute;
    right: 0;
    top: 0;
    display: flex;
    justify-content: center;
    align-items: center;

    & > div {
      background: rgba($base-shadow-color, 0.6);
      border-radius: 8px;
      padding: 12px 9px;
      flex: 0 0 auto;
      display: flex;
      justify-content: center;
      align-items: center;
    }

    button,
    a {
      display: inline;
      color: $secondary-text-color;
      background: transparent;
      border: 0;
      padding: 0 8px;
      text-decoration: none;
      font-size: 18px;
      line-height: 18px;

      &:hover,
      &:active,
      &:focus {
        color: $primary-text-color;
      }
    }

    a {
      font-size: 19px;
      position: relative;
      bottom: -1px;
    }
  }
}

a.status-card {
  cursor: pointer;

  &:hover {
    background: lighten($ui-base-color, 8%);
  }
}

.status-card-photo {
  cursor: zoom-in;
  display: block;
  text-decoration: none;
  width: 100%;
  height: auto;
  margin: 0;
}

.status-card-video {
  iframe {
    width: 100%;
    height: 100%;
  }
}

.status-card__title {
  display: block;
  font-weight: 500;
  margin-bottom: 5px;
  color: $darker-text-color;
  overflow: hidden;
  text-overflow: ellipsis;
  white-space: nowrap;
  text-decoration: none;
}

.status-card__content {
  flex: 1 1 auto;
  overflow: hidden;
  padding: 14px 14px 14px 8px;
}

.status-card__description {
  color: $darker-text-color;
}

.status-card__host {
  display: block;
  margin-top: 5px;
  font-size: 13px;
  overflow: hidden;
  text-overflow: ellipsis;
  white-space: nowrap;
}

.status-card__image {
  flex: 0 0 100px;
  background: lighten($ui-base-color, 8%);
  position: relative;

  & > .fa {
    font-size: 21px;
    position: absolute;
    transform-origin: 50% 50%;
    top: 50%;
    left: 50%;
    transform: translate(-50%, -50%);
  }
}

.status-card.horizontal {
  display: block;

  .status-card__image {
    width: 100%;
  }

  .status-card__image-image {
    border-radius: 4px 4px 0 0;
  }

  .status-card__title {
    white-space: inherit;
  }
}

.status-card.compact {
  border-color: lighten($ui-base-color, 4%);

  &.interactive {
    border: 0;
  }

  .status-card__content {
    padding: 8px;
    padding-top: 10px;
  }

  .status-card__title {
    white-space: nowrap;
  }

  .status-card__image {
    flex: 0 0 60px;
  }
}

a.status-card.compact:hover {
  background-color: lighten($ui-base-color, 4%);
}

.status-card__image-image {
  border-radius: 4px 0 0 4px;
  display: block;
  margin: 0;
  width: 100%;
  height: 100%;
  object-fit: cover;
  background-size: cover;
  background-position: center center;
}

.load-more {
  display: block;
  color: $dark-text-color;
  background-color: transparent;
  border: 0;
  font-size: inherit;
  text-align: center;
  line-height: inherit;
  margin: 0;
  padding: 15px;
  box-sizing: border-box;
  width: 100%;
  clear: both;
  text-decoration: none;

  &:hover {
    background: lighten($ui-base-color, 2%);
  }
}

.load-gap {
  border-bottom: 1px solid lighten($ui-base-color, 8%);
}

.regeneration-indicator {
  text-align: center;
  font-size: 16px;
  font-weight: 500;
  color: $dark-text-color;
  background: $ui-base-color;
  cursor: default;
  display: flex;
  flex: 1 1 auto;
  flex-direction: column;
  align-items: center;
  justify-content: center;
  padding: 20px;

  &__figure {
    &,
    img {
      display: block;
      width: auto;
      height: 160px;
      margin: 0;
    }
  }

  &--without-header {
    padding-top: 20px + 48px;
  }

  &__label {
    margin-top: 30px;

    strong {
      display: block;
      margin-bottom: 10px;
      color: $dark-text-color;
    }

    span {
      font-size: 15px;
      font-weight: 400;
    }
  }
}

.column-header__wrapper {
  position: relative;
  flex: 0 0 auto;

  &.active {
    &::before {
      display: block;
      content: "";
      position: absolute;
      top: 35px;
      left: 0;
      right: 0;
      margin: 0 auto;
      width: 60%;
      pointer-events: none;
      height: 28px;
      z-index: 1;
      background: radial-gradient(ellipse, rgba($ui-highlight-color, 0.23) 0%, rgba($ui-highlight-color, 0) 60%);
    }
  }
}

.column-header {
  display: flex;
  font-size: 16px;
  background: lighten($ui-base-color, 4%);
  flex: 0 0 auto;
  cursor: pointer;
  position: relative;
  z-index: 2;
  outline: 0;
  overflow: hidden;

  & > button {
    margin: 0;
    border: 0;
    padding: 15px 0 15px 15px;
    color: inherit;
    background: transparent;
    font: inherit;
    text-align: left;
    text-overflow: ellipsis;
    overflow: hidden;
    white-space: nowrap;
    flex: 1;
  }

  & > .column-header__back-button {
    color: $highlight-text-color;
  }

  &.active {
    box-shadow: 0 1px 0 rgba($highlight-text-color, 0.3);

    .column-header__icon {
      color: $highlight-text-color;
      text-shadow: 0 0 10px rgba($highlight-text-color, 0.4);
    }
  }

  &:focus,
  &:active {
    outline: 0;
  }
}

.column-header__buttons {
  height: 48px;
  display: flex;
}

.column-header__links {
  margin-bottom: 14px;
}

.column-header__links .text-btn {
  margin-right: 10px;
}

.column-header__button {
  background: lighten($ui-base-color, 4%);
  border: 0;
  color: $darker-text-color;
  cursor: pointer;
  font-size: 16px;
  padding: 0 15px;

  &:hover {
    color: lighten($darker-text-color, 7%);
  }

  &.active {
    color: $primary-text-color;
    background: lighten($ui-base-color, 8%);

    &:hover {
      color: $primary-text-color;
      background: lighten($ui-base-color, 8%);
    }
  }
}

.column-header__collapsible {
  max-height: 70vh;
  overflow: hidden;
  overflow-y: auto;
  color: $darker-text-color;
  transition: max-height 150ms ease-in-out, opacity 300ms linear;
  opacity: 1;

  &.collapsed {
    max-height: 0;
    opacity: 0.5;
  }

  &.animating {
    overflow-y: hidden;
  }

  hr {
    height: 0;
    background: transparent;
    border: 0;
    border-top: 1px solid lighten($ui-base-color, 12%);
    margin: 10px 0;
  }
}

.column-header__collapsible-inner {
  background: lighten($ui-base-color, 8%);
  padding: 15px;
}

.column-header__setting-btn {
  &:hover {
    color: $darker-text-color;
    text-decoration: underline;
  }
}

.column-header__setting-arrows {
  float: right;

  .column-header__setting-btn {
    padding: 0 10px;

    &:last-child {
      padding-right: 0;
    }
  }
}

.text-btn {
  display: inline-block;
  padding: 0;
  font-family: inherit;
  font-size: inherit;
  color: inherit;
  border: 0;
  background: transparent;
  cursor: pointer;
}

.column-header__icon {
  display: inline-block;
  margin-right: 5px;
}

.loading-indicator {
  color: $dark-text-color;
  font-size: 12px;
  font-weight: 400;
  text-transform: uppercase;
  overflow: visible;
  position: absolute;
  top: 50%;
  left: 50%;
  transform: translate(-50%, -50%);

  span {
    display: block;
    float: left;
    margin-left: 50%;
    transform: translateX(-50%);
    margin: 82px 0 0 50%;
    white-space: nowrap;
  }
}

.loading-indicator__figure {
  position: absolute;
  top: 50%;
  left: 50%;
  transform: translate(-50%, -50%);
  width: 42px;
  height: 42px;
  box-sizing: border-box;
  background-color: transparent;
  border: 0 solid lighten($ui-base-color, 26%);
  border-width: 6px;
  border-radius: 50%;
}

.no-reduce-motion .loading-indicator span {
  animation: loader-label 1.15s infinite cubic-bezier(0.215, 0.61, 0.355, 1);
}

.no-reduce-motion .loading-indicator__figure {
  animation: loader-figure 1.15s infinite cubic-bezier(0.215, 0.61, 0.355, 1);
}

@keyframes loader-figure {
  0% {
    width: 0;
    height: 0;
    background-color: lighten($ui-base-color, 26%);
  }

  29% {
    background-color: lighten($ui-base-color, 26%);
  }

  30% {
    width: 42px;
    height: 42px;
    background-color: transparent;
    border-width: 21px;
    opacity: 1;
  }

  100% {
    width: 42px;
    height: 42px;
    border-width: 0;
    opacity: 0;
    background-color: transparent;
  }
}

@keyframes loader-label {
  0% { opacity: 0.25; }
  30% { opacity: 1; }
  100% { opacity: 0.25; }
}

.video-error-cover {
  align-items: center;
  background: $base-overlay-background;
  color: $primary-text-color;
  cursor: pointer;
  display: flex;
  flex-direction: column;
  height: 100%;
  justify-content: center;
  margin-top: 8px;
  position: relative;
  text-align: center;
  z-index: 100;
}

.media-spoiler {
  background: $base-overlay-background;
  color: $darker-text-color;
  border: 0;
  padding: 0;
  width: 100%;
  height: 100%;
  border-radius: 4px;
  appearance: none;

  &:hover,
  &:active,
  &:focus {
    padding: 0;
    color: lighten($darker-text-color, 8%);
  }
}

.media-spoiler__warning {
  display: block;
  font-size: 14px;
}

.media-spoiler__trigger {
  display: block;
  font-size: 11px;
  font-weight: 700;
}

.spoiler-button {
  top: 0;
  left: 0;
  width: 100%;
  height: 100%;
  position: absolute;
  z-index: 100;

  &--minified {
    display: block;
    left: 4px;
    top: 4px;
    width: auto;
    height: auto;
  }

  &--click-thru {
    pointer-events: none;
  }

  &--hidden {
    display: none;
  }

  &__overlay {
    display: block;
    background: transparent;
    width: 100%;
    height: 100%;
    border: 0;

    &__label {
      display: inline-block;
      background: rgba($base-overlay-background, 0.5);
      border-radius: 8px;
      padding: 8px 12px;
      color: $primary-text-color;
      font-weight: 500;
      font-size: 14px;
    }

    &:hover,
    &:focus,
    &:active {
      .spoiler-button__overlay__label {
        background: rgba($base-overlay-background, 0.8);
      }
    }

    &:disabled {
      .spoiler-button__overlay__label {
        background: rgba($base-overlay-background, 0.5);
      }
    }
  }
}

.modal-container--preloader {
  background: lighten($ui-base-color, 8%);
}

.account--panel {
  background: lighten($ui-base-color, 4%);
  border-top: 1px solid lighten($ui-base-color, 8%);
  border-bottom: 1px solid lighten($ui-base-color, 8%);
  display: flex;
  flex-direction: row;
  padding: 10px 0;
}

.account--panel__button,
.detailed-status__button {
  flex: 1 1 auto;
  text-align: center;
}

.column-settings__outer {
  background: lighten($ui-base-color, 8%);
  padding: 15px;
}

.column-settings__section {
  color: $darker-text-color;
  cursor: default;
  display: block;
  font-weight: 500;
  margin-bottom: 10px;
}

.column-settings__hashtags {
  .column-settings__row {
    margin-bottom: 15px;
  }

  .column-select {
    &__control {
      @include search-input;

      &::placeholder {
        color: lighten($darker-text-color, 4%);
      }

      &::-moz-focus-inner {
        border: 0;
      }

      &::-moz-focus-inner,
      &:focus,
      &:active {
        outline: 0 !important;
      }

      &:focus {
        background: lighten($ui-base-color, 4%);
      }

      @media screen and (max-width: 600px) {
        font-size: 16px;
      }
    }

    &__placeholder {
      color: $dark-text-color;
      padding-left: 2px;
      font-size: 12px;
    }

    &__value-container {
      padding-left: 6px;
    }

    &__multi-value {
      background: lighten($ui-base-color, 8%);

      &__remove {
        cursor: pointer;

        &:hover,
        &:active,
        &:focus {
          background: lighten($ui-base-color, 12%);
          color: lighten($darker-text-color, 4%);
        }
      }
    }

    &__multi-value__label,
    &__input {
      color: $darker-text-color;
    }

    &__clear-indicator,
    &__dropdown-indicator {
      cursor: pointer;
      transition: none;
      color: $dark-text-color;

      &:hover,
      &:active,
      &:focus {
        color: lighten($dark-text-color, 4%);
      }
    }

    &__indicator-separator {
      background-color: lighten($ui-base-color, 8%);
    }

    &__menu {
      @include search-popout;
      padding: 0;
      background: $ui-secondary-color;
    }

    &__menu-list {
      padding: 6px;
    }

    &__option {
      color: $inverted-text-color;
      border-radius: 4px;
      font-size: 14px;

      &--is-focused,
      &--is-selected {
        background: darken($ui-secondary-color, 10%);
      }
    }
  }
}

.column-settings__row {
  .text-btn {
    margin-bottom: 15px;
  }
}

.relationship-tag {
  color: $primary-text-color;
  margin-bottom: 4px;
  display: block;
  vertical-align: top;
  background-color: $base-overlay-background;
  text-transform: uppercase;
  font-size: 11px;
  font-weight: 500;
  padding: 4px;
  border-radius: 4px;
  opacity: 0.7;

  &:hover {
    opacity: 1;
  }
}

.setting-toggle {
  display: block;
  line-height: 24px;
}

.setting-toggle__label {
  color: $darker-text-color;
  display: inline-block;
  margin-bottom: 14px;
  margin-left: 8px;
  vertical-align: middle;
}

.empty-column-indicator,
.error-column {
  color: $dark-text-color;
  background: $ui-base-color;
  text-align: center;
  padding: 20px;
  font-size: 15px;
  font-weight: 400;
  cursor: default;
  display: flex;
  flex: 1 1 auto;
  align-items: center;
  justify-content: center;

  @supports(display: grid) { // hack to fix Chrome <57
    contain: strict;
  }

  & > span {
    max-width: 400px;
  }

  a {
    color: $highlight-text-color;
    text-decoration: none;

    &:hover {
      text-decoration: underline;
    }
  }
}

.error-column {
  flex-direction: column;
}

@keyframes heartbeat {
  from {
    transform: scale(1);
    animation-timing-function: ease-out;
  }

  10% {
    transform: scale(0.91);
    animation-timing-function: ease-in;
  }

  17% {
    transform: scale(0.98);
    animation-timing-function: ease-out;
  }

  33% {
    transform: scale(0.87);
    animation-timing-function: ease-in;
  }

  45% {
    transform: scale(1);
    animation-timing-function: ease-out;
  }
}

.no-reduce-motion .pulse-loading {
  transform-origin: center center;
  animation: heartbeat 1.5s ease-in-out infinite both;
}

@keyframes shake-bottom {
  0%,
  100% {
    transform: rotate(0deg);
    transform-origin: 50% 100%;
  }

  10% {
    transform: rotate(2deg);
  }

  20%,
  40%,
  60% {
    transform: rotate(-4deg);
  }

  30%,
  50%,
  70% {
    transform: rotate(4deg);
  }

  80% {
    transform: rotate(-2deg);
  }

  90% {
    transform: rotate(2deg);
  }
}

.no-reduce-motion .shake-bottom {
  transform-origin: 50% 100%;
  animation: shake-bottom 0.8s cubic-bezier(0.455, 0.03, 0.515, 0.955) 2s 2 both;
}

.emoji-picker-dropdown__menu {
  background: $simple-background-color;
  position: absolute;
  box-shadow: 4px 4px 6px rgba($base-shadow-color, 0.4);
  border-radius: 4px;
  margin-top: 5px;
  z-index: 2;

  .emoji-mart-scroll {
    transition: opacity 200ms ease;
  }

  &.selecting .emoji-mart-scroll {
    opacity: 0.5;
  }
}

.emoji-picker-dropdown__modifiers {
  position: absolute;
  top: 60px;
  right: 11px;
  cursor: pointer;
}

.emoji-picker-dropdown__modifiers__menu {
  position: absolute;
  z-index: 4;
  top: -4px;
  left: -8px;
  background: $simple-background-color;
  border-radius: 4px;
  box-shadow: 1px 2px 6px rgba($base-shadow-color, 0.2);
  overflow: hidden;

  button {
    display: block;
    cursor: pointer;
    border: 0;
    padding: 4px 8px;
    background: transparent;

    &:hover,
    &:focus,
    &:active {
      background: rgba($ui-secondary-color, 0.4);
    }
  }

  .emoji-mart-emoji {
    height: 22px;
  }
}

.emoji-mart-emoji {
  span {
    background-repeat: no-repeat;
  }
}

.upload-area {
  align-items: center;
  background: rgba($base-overlay-background, 0.8);
  display: flex;
  height: 100%;
  justify-content: center;
  left: 0;
  opacity: 0;
  position: absolute;
  top: 0;
  visibility: hidden;
  width: 100%;
  z-index: 2000;

  * {
    pointer-events: none;
  }
}

.upload-area__drop {
  width: 320px;
  height: 160px;
  display: flex;
  box-sizing: border-box;
  position: relative;
  padding: 8px;
}

.upload-area__background {
  position: absolute;
  top: 0;
  right: 0;
  bottom: 0;
  left: 0;
  z-index: -1;
  border-radius: 4px;
  background: $ui-base-color;
  box-shadow: 0 0 5px rgba($base-shadow-color, 0.2);
}

.upload-area__content {
  flex: 1;
  display: flex;
  align-items: center;
  justify-content: center;
  color: $secondary-text-color;
  font-size: 18px;
  font-weight: 500;
  border: 2px dashed $ui-base-lighter-color;
  border-radius: 4px;
}

.upload-progress {
  padding: 10px;
  color: $lighter-text-color;
  overflow: hidden;
  display: flex;

  .fa {
    font-size: 34px;
    margin-right: 10px;
  }

  span {
    font-size: 12px;
    text-transform: uppercase;
    font-weight: 500;
    display: block;
  }
}

.upload-progess__message {
  flex: 1 1 auto;
}

.upload-progress__backdrop {
  width: 100%;
  height: 6px;
  border-radius: 6px;
  background: $ui-base-lighter-color;
  position: relative;
  margin-top: 5px;
}

.upload-progress__tracker {
  position: absolute;
  left: 0;
  top: 0;
  height: 6px;
  background: $ui-highlight-color;
  border-radius: 6px;
}

.emoji-button {
  display: block;
  font-size: 24px;
  line-height: 24px;
  margin-left: 2px;
  width: 24px;
  outline: 0;
  cursor: pointer;

  &:active,
  &:focus {
    outline: 0 !important;
  }

  img {
    filter: grayscale(100%);
    opacity: 0.8;
    display: block;
    margin: 0;
    width: 22px;
    height: 22px;
    margin-top: 2px;
  }

  &:hover,
  &:active,
  &:focus {
    img {
      opacity: 1;
      filter: none;
    }
  }
}

.dropdown--active .emoji-button img {
  opacity: 1;
  filter: none;
}

.privacy-dropdown__dropdown {
  position: absolute;
  background: $simple-background-color;
  box-shadow: 2px 4px 15px rgba($base-shadow-color, 0.4);
  border-radius: 4px;
  margin-left: 40px;
  overflow: hidden;

  &.top {
    transform-origin: 50% 100%;
  }

  &.bottom {
    transform-origin: 50% 0;
  }
}

.privacy-dropdown__option {
  color: $inverted-text-color;
  padding: 10px;
  cursor: pointer;
  display: flex;

  &:hover,
  &.active {
    background: $ui-highlight-color;
    color: $primary-text-color;
    outline: 0;

    .privacy-dropdown__option__content {
      color: $primary-text-color;

      strong {
        color: $primary-text-color;
      }
    }
  }

  &.active:hover {
    background: lighten($ui-highlight-color, 4%);
  }
}

.privacy-dropdown__option__icon {
  display: flex;
  align-items: center;
  justify-content: center;
  margin-right: 10px;
}

.privacy-dropdown__option__content {
  flex: 1 1 auto;
  color: $lighter-text-color;

  strong {
    font-weight: 500;
    display: block;
    color: $inverted-text-color;

    @each $lang in $cjk-langs {
      &:lang(#{$lang}) {
        font-weight: 700;
      }
    }
  }
}

.privacy-dropdown.active {
  .privacy-dropdown__value {
    background: $simple-background-color;
    border-radius: 4px 4px 0 0;
    box-shadow: 0 -4px 4px rgba($base-shadow-color, 0.1);

    .icon-button {
      transition: none;
    }

    &.active {
      background: $ui-highlight-color;

      .icon-button {
        color: $primary-text-color;
      }
    }
  }

  &.top .privacy-dropdown__value {
    border-radius: 0 0 4px 4px;
  }

  .privacy-dropdown__dropdown {
    display: block;
    box-shadow: 2px 4px 6px rgba($base-shadow-color, 0.1);
  }
}

.search {
  position: relative;
}

.search__input {
  @include search-input;

  display: block;
  padding: 15px;
  padding-right: 30px;
  line-height: 18px;
  font-size: 16px;

  &::placeholder {
    color: lighten($darker-text-color, 4%);
  }

  &::-moz-focus-inner {
    border: 0;
  }

  &::-moz-focus-inner,
  &:focus,
  &:active {
    outline: 0 !important;
  }

  &:focus {
    background: lighten($ui-base-color, 4%);
  }

  @media screen and (max-width: 600px) {
    font-size: 16px;
  }
}

.search__icon {
  &::-moz-focus-inner {
    border: 0;
  }

  &::-moz-focus-inner,
  &:focus {
    outline: 0 !important;
  }

  .fa {
    position: absolute;
    top: 16px;
    right: 10px;
    z-index: 2;
    display: inline-block;
    opacity: 0;
    transition: all 100ms linear;
    transition-property: transform, opacity;
    font-size: 18px;
    width: 18px;
    height: 18px;
    color: $secondary-text-color;
    cursor: default;
    pointer-events: none;

    &.active {
      pointer-events: auto;
      opacity: 0.3;
    }
  }

  .fa-search {
    transform: rotate(90deg);

    &.active {
      pointer-events: none;
      transform: rotate(0deg);
    }
  }

  .fa-times-circle {
    top: 17px;
    transform: rotate(0deg);
    color: $action-button-color;
    cursor: pointer;

    &.active {
      transform: rotate(90deg);
    }

    &:hover {
      color: lighten($action-button-color, 7%);
    }
  }
}

.search-results__header {
  color: $dark-text-color;
  background: lighten($ui-base-color, 2%);
  padding: 15px;
  font-weight: 500;
  font-size: 16px;
  cursor: default;

  .fa {
    display: inline-block;
    margin-right: 5px;
  }
}

.search-results__section {
  margin-bottom: 5px;

  h5 {
    background: darken($ui-base-color, 4%);
    border-bottom: 1px solid lighten($ui-base-color, 8%);
    cursor: default;
    display: flex;
    padding: 15px;
    font-weight: 500;
    font-size: 16px;
    color: $dark-text-color;

    .fa {
      display: inline-block;
      margin-right: 5px;
    }
  }

  .account:last-child,
  & > div:last-child .status {
    border-bottom: 0;
  }
}

.search-results__hashtag {
  display: block;
  padding: 10px;
  color: $secondary-text-color;
  text-decoration: none;

  &:hover,
  &:active,
  &:focus {
    color: lighten($secondary-text-color, 4%);
    text-decoration: underline;
  }
}

.search-results__info {
<<<<<<< HEAD
  padding: 10px;
  color: $secondary-text-color;
=======
  padding: 20px;
  color: $darker-text-color;
  text-align: center;
>>>>>>> c4118ba7
}

.modal-root {
  position: relative;
  transition: opacity 0.3s linear;
  will-change: opacity;
  z-index: 9999;
}

.modal-root__overlay {
  position: fixed;
  top: 0;
  left: 0;
  right: 0;
  bottom: 0;
  background: rgba($base-overlay-background, 0.7);
}

.modal-root__container {
  position: fixed;
  top: 0;
  left: 0;
  width: 100%;
  height: 100%;
  display: flex;
  flex-direction: column;
  align-items: center;
  justify-content: center;
  align-content: space-around;
  z-index: 9999;
  pointer-events: none;
  user-select: none;
}

.modal-root__modal {
  pointer-events: auto;
  display: flex;
  z-index: 9999;
}

.video-modal__container {
  max-width: 100vw;
  max-height: 100vh;
}

.audio-modal__container {
  width: 50vw;
}

.media-modal {
  width: 100%;
  height: 100%;
  position: relative;

  .extended-video-player {
    width: 100%;
    height: 100%;
    display: flex;
    align-items: center;
    justify-content: center;

    video {
      max-width: $media-modal-media-max-width;
      max-height: $media-modal-media-max-height;
    }
  }
}

.media-modal__closer {
  position: absolute;
  top: 0;
  left: 0;
  right: 0;
  bottom: 0;
}

.media-modal__navigation {
  position: absolute;
  top: 0;
  left: 0;
  right: 0;
  bottom: 0;
  pointer-events: none;
  transition: opacity 0.3s linear;
  will-change: opacity;

  * {
    pointer-events: auto;
  }

  &.media-modal__navigation--hidden {
    opacity: 0;

    * {
      pointer-events: none;
    }
  }
}

.media-modal__nav {
  background: rgba($base-overlay-background, 0.5);
  box-sizing: border-box;
  border: 0;
  color: $primary-text-color;
  cursor: pointer;
  display: flex;
  align-items: center;
  font-size: 24px;
  height: 20vmax;
  margin: auto 0;
  padding: 30px 15px;
  position: absolute;
  top: 0;
  bottom: 0;
}

.media-modal__nav--left {
  left: 0;
}

.media-modal__nav--right {
  right: 0;
}

.media-modal__pagination {
  width: 100%;
  text-align: center;
  position: absolute;
  left: 0;
  bottom: 20px;
  pointer-events: none;
}

.media-modal__meta {
  text-align: center;
  position: absolute;
  left: 0;
  bottom: 20px;
  width: 100%;
  pointer-events: none;

  &--shifted {
    bottom: 62px;
  }

  a {
    pointer-events: auto;
    text-decoration: none;
    font-weight: 500;
    color: $ui-secondary-color;

    &:hover,
    &:focus,
    &:active {
      text-decoration: underline;
    }
  }
}

.media-modal__page-dot {
  display: inline-block;
}

.media-modal__button {
  background-color: $primary-text-color;
  height: 12px;
  width: 12px;
  border-radius: 6px;
  margin: 10px;
  padding: 0;
  border: 0;
  font-size: 0;
}

.media-modal__button--active {
  background-color: $highlight-text-color;
}

.media-modal__close {
  position: absolute;
  right: 8px;
  top: 8px;
  z-index: 100;
}

.onboarding-modal,
.error-modal,
.embed-modal {
  background: $ui-secondary-color;
  color: $inverted-text-color;
  border-radius: 8px;
  overflow: hidden;
  display: flex;
  flex-direction: column;
}

.error-modal__body {
  height: 80vh;
  width: 80vw;
  max-width: 520px;
  max-height: 420px;
  position: relative;

  & > div {
    position: absolute;
    top: 0;
    left: 0;
    width: 100%;
    height: 100%;
    box-sizing: border-box;
    padding: 25px;
    display: none;
    flex-direction: column;
    align-items: center;
    justify-content: center;
    display: flex;
    opacity: 0;
    user-select: text;
  }
}

.error-modal__body {
  display: flex;
  flex-direction: column;
  justify-content: center;
  align-items: center;
  text-align: center;
}

.onboarding-modal__paginator,
.error-modal__footer {
  flex: 0 0 auto;
  background: darken($ui-secondary-color, 8%);
  display: flex;
  padding: 25px;

  & > div {
    min-width: 33px;
  }

  .onboarding-modal__nav,
  .error-modal__nav {
    color: $lighter-text-color;
    border: 0;
    font-size: 14px;
    font-weight: 500;
    padding: 10px 25px;
    line-height: inherit;
    height: auto;
    margin: -10px;
    border-radius: 4px;
    background-color: transparent;

    &:hover,
    &:focus,
    &:active {
      color: darken($lighter-text-color, 4%);
      background-color: darken($ui-secondary-color, 16%);
    }

    &.onboarding-modal__done,
    &.onboarding-modal__next {
      color: $inverted-text-color;

      &:hover,
      &:focus,
      &:active {
        color: lighten($inverted-text-color, 4%);
      }
    }
  }
}

.error-modal__footer {
  justify-content: center;
}

.display-case {
  text-align: center;
  font-size: 15px;
  margin-bottom: 15px;

  &__label {
    font-weight: 500;
    color: $inverted-text-color;
    margin-bottom: 5px;
    text-transform: uppercase;
    font-size: 12px;
  }

  &__case {
    background: $ui-base-color;
    color: $secondary-text-color;
    font-weight: 500;
    padding: 10px;
    border-radius: 4px;
  }
}

.onboard-sliders {
  display: inline-block;
  max-width: 30px;
  max-height: auto;
  margin-left: 10px;
}

.boost-modal,
.confirmation-modal,
.report-modal,
.actions-modal,
.mute-modal,
.block-modal {
  background: lighten($ui-secondary-color, 8%);
  color: $inverted-text-color;
  border-radius: 8px;
  overflow: hidden;
  max-width: 90vw;
  width: 480px;
  position: relative;
  flex-direction: column;

  .status__display-name {
    display: block;
    max-width: 100%;
    padding-right: 25px;
  }

  .status__avatar {
    height: 28px;
    left: 10px;
    position: absolute;
    top: 10px;
    width: 48px;
  }

  .status__content__spoiler-link {
    color: lighten($secondary-text-color, 8%);
  }
}

.actions-modal {
  .status {
    background: $white;
    border-bottom-color: $ui-secondary-color;
    padding-top: 10px;
    padding-bottom: 10px;
  }

  .dropdown-menu__separator {
    border-bottom-color: $ui-secondary-color;
  }
}

.boost-modal__container {
  overflow-x: scroll;
  padding: 10px;

  .status {
    user-select: text;
    border-bottom: 0;
  }
}

.boost-modal__action-bar,
.confirmation-modal__action-bar,
.mute-modal__action-bar,
.block-modal__action-bar {
  display: flex;
  justify-content: space-between;
  background: $ui-secondary-color;
  padding: 10px;
  line-height: 36px;

  & > div {
    flex: 1 1 auto;
    text-align: right;
    color: $lighter-text-color;
    padding-right: 10px;
  }

  .button {
    flex: 0 0 auto;
  }
}

.boost-modal__status-header {
  font-size: 15px;
}

.boost-modal__status-time {
  float: right;
  font-size: 14px;
}

.mute-modal,
.block-modal {
  line-height: 24px;
}

.mute-modal .react-toggle,
.block-modal .react-toggle {
  vertical-align: middle;
}

.report-modal {
  width: 90vw;
  max-width: 700px;
}

.report-modal__container {
  display: flex;
  border-top: 1px solid $ui-secondary-color;

  @media screen and (max-width: 480px) {
    flex-wrap: wrap;
    overflow-y: auto;
  }
}

.report-modal__statuses,
.report-modal__comment {
  box-sizing: border-box;
  width: 50%;

  @media screen and (max-width: 480px) {
    width: 100%;
  }
}

.report-modal__statuses,
.focal-point-modal__content {
  flex: 1 1 auto;
  min-height: 20vh;
  max-height: 80vh;
  overflow-y: auto;
  overflow-x: hidden;

  .status__content a {
    color: $highlight-text-color;
  }

  .status__content,
  .status__content p {
    color: $inverted-text-color;
  }

  @media screen and (max-width: 480px) {
    max-height: 10vh;
  }
}

.focal-point-modal__content {
  @media screen and (max-width: 480px) {
    max-height: 40vh;
  }
}

.report-modal__comment {
  padding: 20px;
  border-right: 1px solid $ui-secondary-color;
  max-width: 320px;

  p {
    font-size: 14px;
    line-height: 20px;
    margin-bottom: 20px;
  }

  .setting-text {
    display: block;
    box-sizing: border-box;
    width: 100%;
    margin: 0;
    color: $inverted-text-color;
    background: $white;
    padding: 10px;
    font-family: inherit;
    font-size: 14px;
    resize: none;
    border: 0;
    outline: 0;
    border-radius: 4px;
    border: 1px solid $ui-secondary-color;
    min-height: 100px;
    max-height: 50vh;
    margin-bottom: 10px;

    &:focus {
      border: 1px solid darken($ui-secondary-color, 8%);
    }

    &__wrapper {
      background: $white;
      border: 1px solid $ui-secondary-color;
      margin-bottom: 10px;
      border-radius: 4px;

      .setting-text {
        border: 0;
        margin-bottom: 0;
        border-radius: 0;

        &:focus {
          border: 0;
        }
      }

      &__modifiers {
        color: $inverted-text-color;
        font-family: inherit;
        font-size: 14px;
        background: $white;
      }
    }

    &__toolbar {
      display: flex;
      justify-content: space-between;
      margin-bottom: 20px;
    }
  }

  .setting-text-label {
    display: block;
    color: $inverted-text-color;
    font-size: 14px;
    font-weight: 500;
    margin-bottom: 10px;
  }

  .setting-toggle {
    margin-top: 20px;
    margin-bottom: 24px;

    &__label {
      color: $inverted-text-color;
      font-size: 14px;
    }
  }

  @media screen and (max-width: 480px) {
    padding: 10px;
    max-width: 100%;
    order: 2;

    .setting-toggle {
      margin-bottom: 4px;
    }
  }
}

.actions-modal {
  max-height: 80vh;
  max-width: 80vw;

  .status {
    overflow-y: auto;
    max-height: 300px;
  }

  .actions-modal__item-label {
    font-weight: 500;
  }

  ul {
    overflow-y: auto;
    flex-shrink: 0;
    max-height: 80vh;

    &.with-status {
      max-height: calc(80vh - 75px);
    }

    li:empty {
      margin: 0;
    }

    li:not(:empty) {
      a {
        color: $inverted-text-color;
        display: flex;
        padding: 12px 16px;
        font-size: 15px;
        align-items: center;
        text-decoration: none;

        &,
        button {
          transition: none;
        }

        &.active,
        &:hover,
        &:active,
        &:focus {
          &,
          button {
            background: $ui-highlight-color;
            color: $primary-text-color;
          }
        }

        button:first-child {
          margin-right: 10px;
        }
      }
    }
  }
}

.confirmation-modal__action-bar,
.mute-modal__action-bar,
.block-modal__action-bar {
  .confirmation-modal__secondary-button {
    flex-shrink: 1;
  }
}

.confirmation-modal__secondary-button,
.confirmation-modal__cancel-button,
.mute-modal__cancel-button,
.block-modal__cancel-button {
  background-color: transparent;
  color: $lighter-text-color;
  font-size: 14px;
  font-weight: 500;

  &:hover,
  &:focus,
  &:active {
    color: darken($lighter-text-color, 4%);
    background-color: transparent;
  }
}

.confirmation-modal__container,
.mute-modal__container,
.block-modal__container,
.report-modal__target {
  padding: 30px;
  font-size: 16px;

  strong {
    font-weight: 500;

    @each $lang in $cjk-langs {
      &:lang(#{$lang}) {
        font-weight: 700;
      }
    }
  }
}

.confirmation-modal__container,
.report-modal__target {
  text-align: center;
}

.block-modal,
.mute-modal {
  &__explanation {
    margin-top: 20px;
  }

  .setting-toggle {
    margin-top: 20px;
    margin-bottom: 24px;
    display: flex;
    align-items: center;

    &__label {
      color: $inverted-text-color;
      margin: 0;
      margin-left: 8px;
    }
  }
}

.report-modal__target {
  padding: 15px;

  .media-modal__close {
    top: 14px;
    right: 15px;
  }
}

.loading-bar {
  background-color: $highlight-text-color;
  height: 3px;
  position: absolute;
  top: 0;
  left: 0;
  z-index: 9999;
}

.media-gallery__gifv__label {
  display: block;
  position: absolute;
  color: $primary-text-color;
  background: rgba($base-overlay-background, 0.5);
  bottom: 6px;
  left: 6px;
  padding: 2px 6px;
  border-radius: 2px;
  font-size: 11px;
  font-weight: 600;
  z-index: 1;
  pointer-events: none;
  opacity: 0.9;
  transition: opacity 0.1s ease;
  line-height: 18px;
}

.media-gallery__gifv {
  &.autoplay {
    .media-gallery__gifv__label {
      display: none;
    }
  }

  &:hover {
    .media-gallery__gifv__label {
      opacity: 1;
    }
  }
}

.attachment-list {
  display: flex;
  font-size: 14px;
  border: 1px solid lighten($ui-base-color, 8%);
  border-radius: 4px;
  margin-top: 14px;
  overflow: hidden;

  &__icon {
    flex: 0 0 auto;
    color: $dark-text-color;
    padding: 8px 18px;
    cursor: default;
    border-right: 1px solid lighten($ui-base-color, 8%);
    display: flex;
    flex-direction: column;
    align-items: center;
    justify-content: center;
    font-size: 26px;

    .fa {
      display: block;
    }
  }

  &__list {
    list-style: none;
    padding: 4px 0;
    padding-left: 8px;
    display: flex;
    flex-direction: column;
    justify-content: center;

    li {
      display: block;
      padding: 4px 0;
    }

    a {
      text-decoration: none;
      color: $dark-text-color;
      font-weight: 500;

      &:hover {
        text-decoration: underline;
      }
    }
  }

  &.compact {
    border: 0;
    margin-top: 4px;

    .attachment-list__list {
      padding: 0;
      display: block;
    }

    .fa {
      color: $dark-text-color;
    }
  }
}

/* Media Gallery */
.media-gallery {
  box-sizing: border-box;
  margin-top: 8px;
  overflow: hidden;
  border-radius: 4px;
  position: relative;
  width: 100%;
}

.media-gallery__item {
  border: 0;
  box-sizing: border-box;
  display: block;
  float: left;
  position: relative;
  border-radius: 4px;
  overflow: hidden;

  &.standalone {
    .media-gallery__item-gifv-thumbnail {
      transform: none;
      top: 0;
    }
  }
}

.media-gallery__item-thumbnail {
  cursor: zoom-in;
  display: block;
  text-decoration: none;
  color: $secondary-text-color;
  position: relative;
  z-index: 1;

  &,
  img {
    height: 100%;
    width: 100%;
  }

  img {
    object-fit: cover;
  }
}

.media-gallery__preview {
  width: 100%;
  height: 100%;
  object-fit: cover;
  position: absolute;
  top: 0;
  left: 0;
  z-index: 0;
  background: $base-overlay-background;

  &--hidden {
    display: none;
  }
}

.media-gallery__gifv {
  height: 100%;
  overflow: hidden;
  position: relative;
  width: 100%;
}

.media-gallery__item-gifv-thumbnail {
  cursor: zoom-in;
  height: 100%;
  object-fit: cover;
  position: relative;
  top: 50%;
  transform: translateY(-50%);
  width: 100%;
  z-index: 1;
}

.media-gallery__item-thumbnail-label {
  clip: rect(1px 1px 1px 1px); /* IE6, IE7 */
  clip: rect(1px, 1px, 1px, 1px);
  overflow: hidden;
  position: absolute;
}
/* End Media Gallery */

.detailed,
.fullscreen {
  .video-player__volume__current,
  .video-player__volume::before {
    bottom: 27px;
  }

  .video-player__volume__handle {
    bottom: 23px;
  }

}

.audio-player {
  box-sizing: border-box;
  position: relative;
  background: darken($ui-base-color, 8%);
  border-radius: 4px;
  padding-bottom: 44px;
  direction: ltr;

  &.editable {
    border-radius: 0;
    height: 100%;
  }

  &__waveform {
    padding: 15px 0;
    position: relative;
    overflow: hidden;

    &::before {
      content: "";
      display: block;
      position: absolute;
      border-top: 1px solid lighten($ui-base-color, 4%);
      width: 100%;
      height: 0;
      left: 0;
      top: calc(50% + 1px);
    }
  }

  &__progress-placeholder {
    background-color: rgba(lighten($ui-highlight-color, 8%), 0.5);
  }

  &__wave-placeholder {
    background-color: lighten($ui-base-color, 16%);
  }

  .video-player__controls {
    padding: 0 15px;
    padding-top: 10px;
    background: darken($ui-base-color, 8%);
    border-top: 1px solid lighten($ui-base-color, 4%);
    border-radius: 0 0 4px 4px;
  }
}

.video-player {
  overflow: hidden;
  position: relative;
  background: $base-shadow-color;
  max-width: 100%;
  border-radius: 4px;
  box-sizing: border-box;
  direction: ltr;

  &.editable {
    border-radius: 0;
    height: 100% !important;
  }

  &:focus {
    outline: 0;
  }

  video {
    max-width: 100vw;
    max-height: 80vh;
    z-index: 1;
  }

  &.fullscreen {
    width: 100% !important;
    height: 100% !important;
    margin: 0;

    video {
      max-width: 100% !important;
      max-height: 100% !important;
      width: 100% !important;
      height: 100% !important;
    }
  }

  &.inline {
    video {
      object-fit: contain;
      position: relative;
      top: 50%;
      transform: translateY(-50%);
    }
  }

  &__controls {
    position: absolute;
    z-index: 2;
    bottom: 0;
    left: 0;
    right: 0;
    box-sizing: border-box;
    background: linear-gradient(0deg, rgba($base-shadow-color, 0.85) 0, rgba($base-shadow-color, 0.45) 60%, transparent);
    padding: 0 15px;
    opacity: 0;
    transition: opacity .1s ease;

    &.active {
      opacity: 1;
    }
  }

  &.inactive {
    video,
    .video-player__controls {
      visibility: hidden;
    }
  }

  &__spoiler {
    display: none;
    position: absolute;
    top: 0;
    left: 0;
    width: 100%;
    height: 100%;
    z-index: 4;
    border: 0;
    background: $base-overlay-background;
    color: $darker-text-color;
    transition: none;
    pointer-events: none;

    &.active {
      display: block;
      pointer-events: auto;

      &:hover,
      &:active,
      &:focus {
        color: lighten($darker-text-color, 7%);
      }
    }

    &__title {
      display: block;
      font-size: 14px;
    }

    &__subtitle {
      display: block;
      font-size: 11px;
      font-weight: 500;
    }
  }

  &__buttons-bar {
    display: flex;
    justify-content: space-between;
    padding-bottom: 10px;
  }

  &__buttons {
    font-size: 16px;
    white-space: nowrap;
    overflow: hidden;
    text-overflow: ellipsis;

    &.left {
      button {
        padding-left: 0;
      }
    }

    &.right {
      button {
        padding-right: 0;
      }
    }

    button {
      background: transparent;
      padding: 2px 10px;
      font-size: 16px;
      border: 0;
      color: rgba($white, 0.75);

      &:active,
      &:hover,
      &:focus {
        color: $white;
      }
    }
  }

  &__time-sep,
  &__time-total,
  &__time-current {
    font-size: 14px;
    font-weight: 500;
  }

  &__time-current {
    color: $white;
    margin-left: 60px;
  }

  &__time-sep {
    display: inline-block;
    margin: 0 6px;
  }

  &__time-sep,
  &__time-total {
    color: $white;
  }

  &__volume {
    cursor: pointer;
    height: 24px;
    display: inline;

    &::before {
      content: "";
      width: 50px;
      background: rgba($white, 0.35);
      border-radius: 4px;
      display: block;
      position: absolute;
      height: 4px;
      left: 70px;
      bottom: 20px;
    }

    &__current {
      display: block;
      position: absolute;
      height: 4px;
      border-radius: 4px;
      left: 70px;
      bottom: 20px;
      background: lighten($ui-highlight-color, 8%);
    }

    &__handle {
      position: absolute;
      z-index: 3;
      border-radius: 50%;
      width: 12px;
      height: 12px;
      bottom: 16px;
      left: 70px;
      transition: opacity .1s ease;
      background: lighten($ui-highlight-color, 8%);
      box-shadow: 1px 2px 6px rgba($base-shadow-color, 0.2);
      pointer-events: none;
    }
  }

  &__link {
    padding: 2px 10px;

    a {
      text-decoration: none;
      font-size: 14px;
      font-weight: 500;
      color: $white;

      &:hover,
      &:active,
      &:focus {
        text-decoration: underline;
      }
    }
  }

  &__seek {
    cursor: pointer;
    height: 24px;
    position: relative;

    &::before {
      content: "";
      width: 100%;
      background: rgba($white, 0.35);
      border-radius: 4px;
      display: block;
      position: absolute;
      height: 4px;
      top: 10px;
    }

    &__progress,
    &__buffer {
      display: block;
      position: absolute;
      height: 4px;
      border-radius: 4px;
      top: 10px;
      background: lighten($ui-highlight-color, 8%);
    }

    &__buffer {
      background: rgba($white, 0.2);
    }

    &__handle {
      position: absolute;
      z-index: 3;
      opacity: 0;
      border-radius: 50%;
      width: 12px;
      height: 12px;
      top: 6px;
      margin-left: -6px;
      transition: opacity .1s ease;
      background: lighten($ui-highlight-color, 8%);
      box-shadow: 1px 2px 6px rgba($base-shadow-color, 0.2);
      pointer-events: none;

      &.active {
        opacity: 1;
      }
    }

    &:hover {
      .video-player__seek__handle {
        opacity: 1;
      }
    }
  }

  &.detailed,
  &.fullscreen {
    .video-player__buttons {
      button {
        padding-top: 10px;
        padding-bottom: 10px;
      }
    }
  }
}

.directory {
  &__list {
    width: 100%;
    margin: 10px 0;
    transition: opacity 100ms ease-in;

    &.loading {
      opacity: 0.7;
    }

    @media screen and (max-width: $no-gap-breakpoint) {
      margin: 0;
    }
  }

  &__card {
    box-sizing: border-box;
    margin-bottom: 10px;

    &__img {
      height: 125px;
      position: relative;
      background: darken($ui-base-color, 12%);
      overflow: hidden;

      img {
        display: block;
        width: 100%;
        height: 100%;
        margin: 0;
        object-fit: cover;
      }
    }

    &__bar {
      display: flex;
      align-items: center;
      background: lighten($ui-base-color, 4%);
      padding: 10px;

      &__name {
        flex: 1 1 auto;
        display: flex;
        align-items: center;
        text-decoration: none;
        overflow: hidden;
      }

      &__relationship {
        width: 23px;
        min-height: 1px;
        flex: 0 0 auto;
      }

      .avatar {
        flex: 0 0 auto;
        width: 48px;
        height: 48px;
        padding-top: 2px;

        img {
          width: 100%;
          height: 100%;
          display: block;
          margin: 0;
          border-radius: 4px;
          background: darken($ui-base-color, 8%);
          object-fit: cover;
        }
      }

      .display-name {
        margin-left: 15px;
        text-align: left;

        strong {
          font-size: 15px;
          color: $primary-text-color;
          font-weight: 500;
          overflow: hidden;
          text-overflow: ellipsis;
        }

        span {
          display: block;
          font-size: 14px;
          color: $darker-text-color;
          font-weight: 400;
          overflow: hidden;
          text-overflow: ellipsis;
        }
      }
    }

    &__extra {
      background: $ui-base-color;
      display: flex;
      align-items: center;
      justify-content: center;

      .accounts-table__count {
        width: 33.33%;
        flex: 0 0 auto;
        padding: 15px 0;
      }

      .account__header__content {
        box-sizing: border-box;
        padding: 15px 10px;
        border-bottom: 1px solid lighten($ui-base-color, 8%);
        width: 100%;
        min-height: 18px + 30px;
        white-space: nowrap;
        overflow: hidden;
        text-overflow: ellipsis;

        p {
          display: none;

          &:first-child {
            display: inline;
          }
        }

        br {
          display: none;
        }
      }
    }
  }
}

.account-gallery__container {
  display: flex;
  flex-wrap: wrap;
  padding: 4px 2px;
}

.account-gallery__item {
  border: 0;
  box-sizing: border-box;
  display: block;
  position: relative;
  border-radius: 4px;
  overflow: hidden;
  margin: 2px;

  &__icons {
    position: absolute;
    top: 50%;
    left: 50%;
    transform: translate(-50%, -50%);
    font-size: 24px;
  }
}

.notification__filter-bar,
.account__section-headline {
  background: darken($ui-base-color, 4%);
  border-bottom: 1px solid lighten($ui-base-color, 8%);
  cursor: default;
  display: flex;
  flex-shrink: 0;

  button {
    background: darken($ui-base-color, 4%);
    border: 0;
    margin: 0;
  }

  button,
  a {
    display: block;
    flex: 1 1 auto;
    color: $darker-text-color;
    padding: 15px 0;
    font-size: 14px;
    font-weight: 500;
    text-align: center;
    text-decoration: none;
    position: relative;

    &.active {
      color: $secondary-text-color;

      &::before,
      &::after {
        display: block;
        content: "";
        position: absolute;
        bottom: 0;
        left: 50%;
        width: 0;
        height: 0;
        transform: translateX(-50%);
        border-style: solid;
        border-width: 0 10px 10px;
        border-color: transparent transparent lighten($ui-base-color, 8%);
      }

      &::after {
        bottom: -1px;
        border-color: transparent transparent $ui-base-color;
      }
    }
  }

  &.directory__section-headline {
    background: darken($ui-base-color, 2%);
    border-bottom-color: transparent;

    a,
    button {
      &.active {
        &::before {
          display: none;
        }

        &::after {
          border-color: transparent transparent darken($ui-base-color, 7%);
        }
      }
    }
  }
}

.filter-form {
  background: $ui-base-color;

  &__column {
    padding: 10px 15px;
  }

  .radio-button {
    display: block;
  }
}

.radio-button {
  font-size: 14px;
  position: relative;
  display: inline-block;
  padding: 6px 0;
  line-height: 18px;
  cursor: default;
  white-space: nowrap;
  overflow: hidden;
  text-overflow: ellipsis;
  cursor: pointer;

  input[type=radio],
  input[type=checkbox] {
    display: none;
  }

  &__input {
    display: inline-block;
    position: relative;
    border: 1px solid $ui-primary-color;
    box-sizing: border-box;
    width: 18px;
    height: 18px;
    flex: 0 0 auto;
    margin-right: 10px;
    top: -1px;
    border-radius: 50%;
    vertical-align: middle;

    &.checked {
      border-color: lighten($ui-highlight-color, 8%);
      background: lighten($ui-highlight-color, 8%);
    }
  }
}

::-webkit-scrollbar-thumb {
  border-radius: 0;
}

.search-popout {
  @include search-popout;
}

noscript {
  text-align: center;

  img {
    width: 200px;
    opacity: 0.5;
    animation: flicker 4s infinite;
  }

  div {
    font-size: 14px;
    margin: 30px auto;
    color: $secondary-text-color;
    max-width: 400px;

    a {
      color: $highlight-text-color;
      text-decoration: underline;

      &:hover {
        text-decoration: none;
      }
    }
  }
}

@keyframes flicker {
  0% { opacity: 1; }
  30% { opacity: 0.75; }
  100% { opacity: 1; }
}

@media screen and (max-width: 630px) and (max-height: 400px) {
  $duration: 400ms;
  $delay: 100ms;

  .tabs-bar,
  .search {
    will-change: margin-top;
    transition: margin-top $duration $delay;
  }

  .navigation-bar {
    will-change: padding-bottom;
    transition: padding-bottom $duration $delay;
  }

  .navigation-bar {
    & > a:first-child {
      will-change: margin-top, margin-left, margin-right, width;
      transition: margin-top $duration $delay, margin-left $duration ($duration + $delay), margin-right $duration ($duration + $delay);
    }

    & > .navigation-bar__profile-edit {
      will-change: margin-top;
      transition: margin-top $duration $delay;
    }

    .navigation-bar__actions {
      & > .icon-button.close {
        will-change: opacity transform;
        transition: opacity $duration * 0.5 $delay,
                    transform $duration $delay;
      }

      & > .compose__action-bar .icon-button {
        will-change: opacity transform;
        transition: opacity $duration * 0.5 $delay + $duration * 0.5,
                    transform $duration $delay;
      }
    }
  }

  .is-composing {
    .tabs-bar,
    .search {
      margin-top: -50px;
    }

    .navigation-bar {
      padding-bottom: 0;

      & > a:first-child {
        margin: -100px 10px 0 -50px;
      }

      .navigation-bar__profile {
        padding-top: 2px;
      }

      .navigation-bar__profile-edit {
        position: absolute;
        margin-top: -60px;
      }

      .navigation-bar__actions {
        .icon-button.close {
          pointer-events: auto;
          opacity: 1;
          transform: scale(1, 1) translate(0, 0);
          bottom: 5px;
        }

        .compose__action-bar .icon-button {
          pointer-events: none;
          opacity: 0;
          transform: scale(0, 1) translate(100%, 0);
        }
      }
    }
  }
}

.embed-modal {
  width: auto;
  max-width: 80vw;
  max-height: 80vh;

  h4 {
    padding: 30px;
    font-weight: 500;
    font-size: 16px;
    text-align: center;
  }

  .embed-modal__container {
    padding: 10px;

    .hint {
      margin-bottom: 15px;
    }

    .embed-modal__html {
      outline: 0;
      box-sizing: border-box;
      display: block;
      width: 100%;
      border: 0;
      padding: 10px;
      font-family: $font-monospace, monospace;
      background: $ui-base-color;
      color: $primary-text-color;
      font-size: 14px;
      margin: 0;
      margin-bottom: 15px;
      border-radius: 4px;

      &::-moz-focus-inner {
        border: 0;
      }

      &::-moz-focus-inner,
      &:focus,
      &:active {
        outline: 0 !important;
      }

      &:focus {
        background: lighten($ui-base-color, 4%);
      }

      @media screen and (max-width: 600px) {
        font-size: 16px;
      }
    }

    .embed-modal__iframe {
      width: 400px;
      max-width: 100%;
      overflow: hidden;
      border: 0;
      border-radius: 4px;
    }
  }
}

.account__moved-note {
  padding: 14px 10px;
  padding-bottom: 16px;
  background: lighten($ui-base-color, 4%);
  border-top: 1px solid lighten($ui-base-color, 8%);
  border-bottom: 1px solid lighten($ui-base-color, 8%);

  &__message {
    position: relative;
    margin-left: 58px;
    color: $dark-text-color;
    padding: 8px 0;
    padding-top: 0;
    padding-bottom: 4px;
    font-size: 14px;

    > span {
      display: block;
      overflow: hidden;
      text-overflow: ellipsis;
    }
  }

  &__icon-wrapper {
    left: -26px;
    position: absolute;
  }

  .detailed-status__display-avatar {
    position: relative;
  }

  .detailed-status__display-name {
    margin-bottom: 0;
  }
}

.column-inline-form {
  padding: 15px;
  padding-right: 0;
  display: flex;
  justify-content: flex-start;
  align-items: center;
  background: lighten($ui-base-color, 4%);

  label {
    flex: 1 1 auto;

    input {
      width: 100%;

      &:focus {
        outline: 0;
      }
    }
  }

  .icon-button {
    flex: 0 0 auto;
    margin: 0 10px;
  }
}

.drawer__backdrop {
  cursor: pointer;
  position: absolute;
  top: 0;
  left: 0;
  width: 100%;
  height: 100%;
  background: rgba($base-overlay-background, 0.5);
}

.list-editor {
  background: $ui-base-color;
  flex-direction: column;
  border-radius: 8px;
  box-shadow: 2px 4px 15px rgba($base-shadow-color, 0.4);
  width: 380px;
  overflow: hidden;

  @media screen and (max-width: 420px) {
    width: 90%;
  }

  h4 {
    padding: 15px 0;
    background: lighten($ui-base-color, 13%);
    font-weight: 500;
    font-size: 16px;
    text-align: center;
    border-radius: 8px 8px 0 0;
  }

  .drawer__pager {
    height: 50vh;
  }

  .drawer__inner {
    border-radius: 0 0 8px 8px;

    &.backdrop {
      width: calc(100% - 60px);
      box-shadow: 2px 4px 15px rgba($base-shadow-color, 0.4);
      border-radius: 0 0 0 8px;
    }
  }

  &__accounts {
    overflow-y: auto;
  }

  .account__display-name {
    &:hover strong {
      text-decoration: none;
    }
  }

  .account__avatar {
    cursor: default;
  }

  .search {
    margin-bottom: 0;
  }
}

.list-adder {
  background: $ui-base-color;
  flex-direction: column;
  border-radius: 8px;
  box-shadow: 2px 4px 15px rgba($base-shadow-color, 0.4);
  width: 380px;
  overflow: hidden;

  @media screen and (max-width: 420px) {
    width: 90%;
  }

  &__account {
    background: lighten($ui-base-color, 13%);
  }

  &__lists {
    background: lighten($ui-base-color, 13%);
    height: 50vh;
    border-radius: 0 0 8px 8px;
    overflow-y: auto;
  }

  .list {
    padding: 10px;
    border-bottom: 1px solid lighten($ui-base-color, 8%);
  }

  .list__wrapper {
    display: flex;
  }

  .list__display-name {
    flex: 1 1 auto;
    overflow: hidden;
    text-decoration: none;
    font-size: 16px;
    padding: 10px;
  }
}

.focal-point {
  position: relative;
  cursor: move;
  overflow: hidden;
  height: 100%;
  display: flex;
  justify-content: center;
  align-items: center;
  background: $base-shadow-color;

  img,
  video,
  canvas {
    display: block;
    max-height: 80vh;
    width: 100%;
    height: auto;
    margin: 0;
    object-fit: contain;
    background: $base-shadow-color;
  }

  &__reticle {
    position: absolute;
    width: 100px;
    height: 100px;
    transform: translate(-50%, -50%);
    background: url('../images/reticle.png') no-repeat 0 0;
    border-radius: 50%;
    box-shadow: 0 0 0 9999em rgba($base-shadow-color, 0.35);
  }

  &__overlay {
    position: absolute;
    width: 100%;
    height: 100%;
    top: 0;
    left: 0;
  }

  &__preview {
    position: absolute;
    bottom: 10px;
    right: 10px;
    z-index: 2;
    cursor: move;
    transition: opacity 0.1s ease;

    &:hover {
      opacity: 0.5;
    }

    strong {
      color: $primary-text-color;
      font-size: 14px;
      font-weight: 500;
      display: block;
      margin-bottom: 5px;
    }

    div {
      border-radius: 4px;
      box-shadow: 0 0 14px rgba($base-shadow-color, 0.2);
    }
  }

  @media screen and (max-width: 480px) {
    img,
    video {
      max-height: 100%;
    }

    &__preview {
      display: none;
    }
  }
}

.account__header__content {
  color: $darker-text-color;
  font-size: 14px;
  font-weight: 400;
  overflow: hidden;
  word-break: normal;
  word-wrap: break-word;

  p {
    margin-bottom: 20px;

    &:last-child {
      margin-bottom: 0;
    }
  }

  a {
    color: inherit;
    text-decoration: underline;

    &:hover {
      text-decoration: none;
    }
  }
}

.account__header {
  overflow: hidden;

  &.inactive {
    opacity: 0.5;

    .account__header__image,
    .account__avatar {
      filter: grayscale(100%);
    }
  }

  &__info {
    position: absolute;
    top: 10px;
    left: 10px;
  }

  &__image {
    overflow: hidden;
    height: 145px;
    position: relative;
    background: darken($ui-base-color, 4%);

    img {
      object-fit: cover;
      display: block;
      width: 100%;
      height: 100%;
      margin: 0;
    }
  }

  &__bar {
    position: relative;
    background: lighten($ui-base-color, 4%);
    padding: 5px;
    border-bottom: 1px solid lighten($ui-base-color, 12%);

    .avatar {
      display: block;
      flex: 0 0 auto;
      width: 94px;
      margin-left: -2px;

      .account__avatar {
        background: darken($ui-base-color, 8%);
        border: 2px solid lighten($ui-base-color, 4%);
      }
    }
  }

  &__tabs {
    display: flex;
    align-items: flex-start;
    padding: 7px 5px;
    margin-top: -55px;

    &__buttons {
      display: flex;
      align-items: center;
      padding-top: 55px;
      overflow: hidden;

      .icon-button {
        border: 1px solid lighten($ui-base-color, 12%);
        border-radius: 4px;
        box-sizing: content-box;
        padding: 2px;
      }

      .button {
        margin: 0 8px;
      }
    }

    &__name {
      padding: 5px;

      .account-role {
        vertical-align: top;
      }

      .emojione {
        width: 22px;
        height: 22px;
      }

      h1 {
        font-size: 16px;
        line-height: 24px;
        color: $primary-text-color;
        font-weight: 500;
        overflow: hidden;
        white-space: nowrap;
        text-overflow: ellipsis;

        small {
          display: block;
          font-size: 14px;
          color: $darker-text-color;
          font-weight: 400;
          overflow: hidden;
          text-overflow: ellipsis;
        }
      }
    }

    .spacer {
      flex: 1 1 auto;
    }
  }

  &__bio {
    overflow: hidden;
    margin: 0 -5px;

    .account__header__content {
      padding: 20px 15px;
      padding-bottom: 5px;
      color: $primary-text-color;
    }

    .account__header__fields {
      margin: 0;
      border-top: 1px solid lighten($ui-base-color, 12%);

      a {
        color: lighten($ui-highlight-color, 8%);
      }

      dl:first-child .verified {
        border-radius: 0 4px 0 0;
      }

      .verified a {
        color: $valid-value-color;
      }
    }
  }

  &__extra {
    margin-top: 4px;

    &__links {
      font-size: 14px;
      color: $darker-text-color;

      a {
        display: inline-block;
        color: $darker-text-color;
        text-decoration: none;
        padding: 10px;
        padding-top: 20px;
        font-weight: 500;

        strong {
          font-weight: 700;
          color: $primary-text-color;
        }
      }
    }
  }
}

.trends {
  &__header {
    color: $dark-text-color;
    background: lighten($ui-base-color, 2%);
    border-bottom: 1px solid darken($ui-base-color, 4%);
    font-weight: 500;
    padding: 15px;
    font-size: 16px;
    cursor: default;

    .fa {
      display: inline-block;
      margin-right: 5px;
    }
  }

  &__item {
    display: flex;
    align-items: center;
    padding: 15px;
    border-bottom: 1px solid lighten($ui-base-color, 8%);

    &:last-child {
      border-bottom: 0;
    }

    &__name {
      flex: 1 1 auto;
      color: $dark-text-color;
      overflow: hidden;
      text-overflow: ellipsis;
      white-space: nowrap;

      strong {
        font-weight: 500;
      }

      a {
        color: $darker-text-color;
        text-decoration: none;
        font-size: 14px;
        font-weight: 500;
        display: block;
        overflow: hidden;
        text-overflow: ellipsis;
        white-space: nowrap;

        &:hover,
        &:focus,
        &:active {
          span {
            text-decoration: underline;
          }
        }
      }
    }

    &__current {
      flex: 0 0 auto;
      font-size: 24px;
      line-height: 36px;
      font-weight: 500;
      text-align: right;
      padding-right: 15px;
      margin-left: 5px;
      color: $secondary-text-color;
    }

    &__sparkline {
      flex: 0 0 auto;
      width: 50px;

      path:first-child {
        fill: rgba($highlight-text-color, 0.25) !important;
        fill-opacity: 1 !important;
      }

      path:last-child {
        stroke: lighten($highlight-text-color, 6%) !important;
      }
    }
  }
}

.conversation {
  display: flex;
  border-bottom: 1px solid lighten($ui-base-color, 8%);
  padding: 5px;
  padding-bottom: 0;

  &:focus {
    background: lighten($ui-base-color, 2%);
    outline: 0;
  }

  &__avatar {
    flex: 0 0 auto;
    padding: 10px;
    padding-top: 12px;
  }

  &__content {
    flex: 1 1 auto;
    padding: 10px 5px;
    padding-right: 15px;
    overflow: hidden;

    &__info {
      overflow: hidden;
      display: flex;
      flex-direction: row-reverse;
      justify-content: space-between;
    }

    &__relative-time {
      font-size: 15px;
      color: $darker-text-color;
      padding-left: 15px;
    }

    &__names {
      color: $darker-text-color;
      font-size: 15px;
      white-space: nowrap;
      overflow: hidden;
      text-overflow: ellipsis;
      margin-bottom: 4px;
      flex-basis: 90px;
      flex-grow: 1;

      a {
        color: $primary-text-color;
        text-decoration: none;

        &:hover,
        &:focus,
        &:active {
          text-decoration: underline;
        }
      }
    }

    a {
      word-break: break-word;
    }
  }
}<|MERGE_RESOLUTION|>--- conflicted
+++ resolved
@@ -4218,14 +4218,9 @@
 }
 
 .search-results__info {
-<<<<<<< HEAD
-  padding: 10px;
-  color: $secondary-text-color;
-=======
   padding: 20px;
   color: $darker-text-color;
   text-align: center;
->>>>>>> c4118ba7
 }
 
 .modal-root {

{
  "name": "mastodon",
  "license": "AGPL-3.0-or-later",
  "engines": {
    "node": ">=8 <11"
  },
  "scripts": {
    "postversion": "git push --tags",
    "build:development": "cross-env RAILS_ENV=development NODE_ENV=development ./bin/webpack",
    "build:production": "cross-env RAILS_ENV=production NODE_ENV=production ./bin/webpack",
    "manage:translations": "node ./config/webpack/translationRunner.js",
    "start": "node ./streaming/index.js",
<<<<<<< HEAD
    "test": "npm run test:lint && npm run test:jest",
    "test:lint": "eslint -c .eslintrc.yml --ext=js app/javascript/ config/webpack/ streaming/",
=======
    "test": "${npm_execpath} run test:lint && ${npm_execpath} run test:jest",
    "test:lint": "eslint --ext=js .",
>>>>>>> bc3a6dd5
    "test:jest": "cross-env NODE_ENV=test jest --coverage"
  },
  "repository": {
    "type": "git",
    "url": "https://github.com/tootsuite/mastodon.git"
  },
  "browserslist": [
    "last 2 versions",
    "IE >= 11",
    "iOS >= 9",
    "not dead"
  ],
  "private": true,
  "dependencies": {
    "@babel/core": "^7.2.2",
    "@babel/plugin-proposal-class-properties": "^7.2.3",
    "@babel/plugin-proposal-decorators": "^7.2.3",
    "@babel/plugin-proposal-object-rest-spread": "^7.2.0",
    "@babel/plugin-syntax-dynamic-import": "^7.2.0",
    "@babel/plugin-transform-react-inline-elements": "^7.2.0",
    "@babel/plugin-transform-react-jsx-self": "^7.2.0",
    "@babel/plugin-transform-react-jsx-source": "^7.2.0",
    "@babel/plugin-transform-runtime": "^7.2.0",
    "@babel/preset-env": "^7.2.3",
    "@babel/preset-react": "^7.0.0",
    "@babel/runtime": "^7.2.0",
    "@gfx/zopfli": "^1.0.10",
    "array-includes": "^3.0.3",
    "autoprefixer": "^9.4.3",
    "axios": "^0.18.0",
    "babel-core": "^7.0.0-bridge.0",
    "babel-loader": "^8.0.4",
    "babel-plugin-lodash": "^3.3.4",
    "babel-plugin-preval": "^3.0.1",
    "babel-plugin-react-intl": "^3.0.1",
    "babel-plugin-transform-react-remove-prop-types": "^0.4.21",
    "babel-runtime": "^6.26.0",
    "classnames": "^2.2.5",
    "compression-webpack-plugin": "^2.0.0",
    "cross-env": "^5.1.4",
    "css-loader": "^2.1.0",
    "cssnano": "^4.1.8",
    "detect-passive-events": "^1.0.2",
    "dotenv": "^6.2.0",
    "emoji-mart": "Gargron/emoji-mart#build",
    "es6-symbol": "^3.1.1",
    "escape-html": "^1.0.3",
    "exif-js": "^2.3.0",
    "express": "^4.16.4",
    "fibers": "^3.1.1",
    "file-loader": "^3.0.1",
    "font-awesome": "^4.7.0",
    "glob": "^7.1.1",
    "history": "^4.7.2",
    "http-link-header": "^1.0.2",
    "immutable": "^3.8.2",
    "imports-loader": "^0.8.0",
    "intersection-observer": "^0.5.1",
    "intl": "^1.2.5",
    "intl-messageformat": "^2.2.0",
    "intl-relativeformat": "^2.1.0",
    "is-nan": "^1.2.1",
    "js-yaml": "^3.11.0",
    "lodash": "^4.7.11",
    "mark-loader": "^0.1.6",
    "marky": "^1.2.1",
    "mini-css-extract-plugin": "^0.5.0",
    "mkdirp": "^0.5.1",
<<<<<<< HEAD
    "node-sass": "^4.9.2",
=======
>>>>>>> bc3a6dd5
    "npmlog": "^4.1.2",
    "object-assign": "^4.1.1",
    "object-fit-images": "^3.2.3",
    "object.values": "^1.0.4",
    "offline-plugin": "^5.0.6",
    "path-complete-extname": "^1.0.0",
    "pg": "^6.4.0",
    "postcss-loader": "^3.0.0",
    "postcss-object-fit-images": "^1.1.2",
    "prop-types": "^15.5.10",
    "punycode": "^2.1.0",
    "rails-ujs": "^5.2.2",
    "react": "^16.7.0",
    "react-dom": "^16.7.0",
    "react-hotkeys": "^1.1.4",
    "react-immutable-proptypes": "^2.1.0",
    "react-immutable-pure-component": "^1.1.1",
    "react-intl": "^2.7.2",
    "react-motion": "^0.5.2",
    "react-notification": "^6.8.4",
    "react-overlays": "^0.8.3",
    "react-redux": "^6.0.0",
    "react-redux-loading-bar": "^4.1.0",
    "react-router-dom": "^4.1.1",
    "react-router-scroll-4": "^1.0.0-beta.1",
    "react-select": "^2.2.0",
    "react-sparklines": "^1.7.0",
    "react-swipeable-views": "^0.13.0",
    "react-textarea-autosize": "^7.1.0",
    "react-toggle": "^4.0.1",
    "redis": "^2.7.1",
    "redux": "^4.0.1",
    "redux-immutable": "^4.0.0",
    "redux-thunk": "^2.2.0",
    "rellax": "^1.7.1",
    "requestidlecallback": "^0.3.0",
    "reselect": "^4.0.0",
    "rimraf": "^2.6.1",
    "sass": "^1.15.2",
    "sass-loader": "^7.0.3",
    "stringz": "^1.0.0",
    "style-loader": "0.23.1",
    "substring-trie": "^1.0.2",
    "throng": "^4.0.0",
    "tiny-queue": "^0.2.1",
    "uglifyjs-webpack-plugin": "^2.1.1",
    "uuid": "^3.1.0",
    "uws": "10.148.0",
    "webpack": "^4.28.3",
    "webpack-assets-manifest": "^3.1.1",
    "webpack-bundle-analyzer": "^3.0.3",
    "webpack-cli": "^3.1.2",
    "webpack-merge": "^4.1.5",
    "websocket.js": "^0.1.12"
  },
  "devDependencies": {
    "babel-eslint": "^10.0.1",
    "babel-jest": "^23.6.0",
    "enzyme": "^3.8.0",
    "enzyme-adapter-react-16": "^1.7.1",
    "eslint": "^5.11.1",
    "eslint-plugin-import": "~2.14.0",
    "eslint-plugin-jsx-a11y": "~6.1.2",
    "eslint-plugin-promise": "~4.0.1",
    "eslint-plugin-react": "~7.12.1",
    "jest": "^23.6.0",
    "raf": "^3.4.1",
    "react-intl-translations-manager": "^5.0.3",
    "react-test-renderer": "^16.7.0",
    "webpack-dev-server": "^3.1.14",
    "yargs": "^8.0.2"
  },
  "optionalDependencies": {
    "fsevents": "*"
  }
}<|MERGE_RESOLUTION|>--- conflicted
+++ resolved
@@ -10,13 +10,8 @@
     "build:production": "cross-env RAILS_ENV=production NODE_ENV=production ./bin/webpack",
     "manage:translations": "node ./config/webpack/translationRunner.js",
     "start": "node ./streaming/index.js",
-<<<<<<< HEAD
-    "test": "npm run test:lint && npm run test:jest",
-    "test:lint": "eslint -c .eslintrc.yml --ext=js app/javascript/ config/webpack/ streaming/",
-=======
     "test": "${npm_execpath} run test:lint && ${npm_execpath} run test:jest",
     "test:lint": "eslint --ext=js .",
->>>>>>> bc3a6dd5
     "test:jest": "cross-env NODE_ENV=test jest --coverage"
   },
   "repository": {
@@ -85,10 +80,6 @@
     "marky": "^1.2.1",
     "mini-css-extract-plugin": "^0.5.0",
     "mkdirp": "^0.5.1",
-<<<<<<< HEAD
-    "node-sass": "^4.9.2",
-=======
->>>>>>> bc3a6dd5
     "npmlog": "^4.1.2",
     "object-assign": "^4.1.1",
     "object-fit-images": "^3.2.3",

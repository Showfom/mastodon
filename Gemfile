--- conflicted
+++ resolved
@@ -90,11 +90,7 @@
 gem 'webpush'
 
 gem 'json-ld', '~> 2.2'
-<<<<<<< HEAD
-gem 'json-ld-preloaded', '~> 2.2'
-=======
 gem 'json-ld-preloaded', '~> 3.0'
->>>>>>> bc3a6dd5
 gem 'rdf-normalize', '~> 0.3'
 
 group :development, :test do
